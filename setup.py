--- conflicted
+++ resolved
@@ -16,11 +16,7 @@
 DOWNLOAD_URL = 'https://github.com/CIRADA-Tools/RM-Tools/archive/v'+VERSION+'.tar.gz'
 
 REQUIRED = [
-<<<<<<< HEAD
-    'numpy', 'scipy', 'matplotlib>=3.4.0', 'astropy', 'numba', 'numba-progress'
-=======
-    'numpy', 'scipy', 'matplotlib>=3.4.0', 'astropy', 'tqdm'
->>>>>>> 98d1ac56
+    'numpy', 'scipy', 'matplotlib>=3.4.0', 'astropy', 'tqdm', 'numba', 'numba-progress'
 ]
 
 # Using AT's fork for now - includes tiny bug fix for bilby
