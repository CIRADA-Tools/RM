--- conflicted
+++ resolved
@@ -89,9 +89,6 @@
 # import ConfigParser
 
 
-<<<<<<< HEAD
-=======
-C = 2.99792458e8
 
 
 def update_position_wcsaxes(header):
@@ -182,7 +179,6 @@
     return header
 
 
->>>>>>> 82b00d62
 # -----------------------------------------------------------------------------#
 @deprecated(
     deprecated_in="1.3.1",
