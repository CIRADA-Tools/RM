--- conflicted
+++ resolved
@@ -414,9 +414,6 @@
     fwhmRMSFArr = np.squeeze(fwhmRMSFArr)
     statArr = np.squeeze(statArr)
 
-<<<<<<< HEAD
-    return RMSFcube, phi2Arr, fwhmRMSFArr, statArr, lam0Sq_m2
-=======
     # Restore if 3D shape
     if nDims == 3:
         RMSFcube = np.reshape(
@@ -426,7 +423,6 @@
         statArr = np.reshape(statArr, (old_data_shape[1], old_data_shape[2]))
 
     return RMSFcube, phi2Arr, fwhmRMSFArr, statArr
->>>>>>> 15e5ed00
 
 
 # -----------------------------------------------------------------------------#
