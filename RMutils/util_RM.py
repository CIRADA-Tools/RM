#!/usr/bin/env python
#=============================================================================#
#                                                                             #
# NAME:     util_RM.py                                                        #
#                                                                             #
# PURPOSE:  Common procedures used with RM-synthesis scripts.                 #
#                                                                             #
# REQUIRED: Requires the numpy and scipy modules.                             #
#                                                                             #
# MODIFIED: 16-Nov-2018 by J. West                                            #
#                                                                             #
# CONTENTS:                                                                   #
#                                                                             #
#  do_rmsynth_planes   ... perform RM-synthesis on Q & U data cubes           #
#  get_rmsf_planes     ... calculate the RMSF for a cube of data              #
#  do_rmclean_hogbom   ... perform Hogbom RM-clean on a dirty FDF             #
#  fits_make_lin_axis  ... create an array of absica values for a lin axis    #
#  extrap              ... interpolate and extrapolate an array               #
#  fit_rmsf            ... fit a Gaussian to the main lobe of the RMSF        #
#  gauss1D             ... return a function to evaluate a 1D Gaussian        #
#  detect_peak         ... detect the extent of a peak in a 1D array          #
#  measure_FDF_parms   ... measure parameters of a Faraday dispersion func    #
#  norm_cdf            ... calculate the CDF of a Normal distribution         #
#  cdf_percentile      ... return the value at the given percentile of a CDF  #
#  calc_sigma_add      ... calculate most likely additional scatter           #
#  calc_normal_tests   ... calculate metrics measuring deviation from normal  #
#  measure_qu_complexity  ... measure the complexity of a q & u spectrum      #
#  measure_fdf_complexity  ... measure the complexity of a clean FDF spectrum #
#                                                                             #
# DEPRECATED CODE ------------------------------------------------------------#
#                                                                             #
#  do_rmsynth          ... perform RM-synthesis on Q & U data by spectrum     #
#  get_RMSF            ... calculate the RMSF for a 1D wavelength^2 array     #
#  do_rmclean          ... perform Hogbom RM-clean on a dirty FDF             #
#  plot_complexity     ... plot the residual, PDF and CDF (deprecated)        #
#                                                                             #
#=============================================================================#
#                                                                             #
# The MIT License (MIT)                                                       #
#                                                                             #
# Copyright (c) 2015 - 2018 Cormac R. Purcell                                 #
#                                                                             #
# Permission is hereby granted, free of charge, to any person obtaining a     #
# copy of this software and associated documentation files (the "Software"),  #
# to deal in the Software without restriction, including without limitation   #
# the rights to use, copy, modify, merge, publish, distribute, sublicense,    #
# and/or sell copies of the Software, and to permit persons to whom the       #
# Software is furnished to do so, subject to the following conditions:        #
#                                                                             #
# The above copyright notice and this permission notice shall be included in  #
# all copies or substantial portions of the Software.                         #
#                                                                             #
# THE SOFTWARE IS PROVIDED "AS IS", WITHOUT WARRANTY OF ANY KIND, EXPRESS OR  #
# IMPLIED, INCLUDING BUT NOT LIMITED TO THE WARRANTIES OF MERCHANTABILITY,    #
# FITNESS FOR A PARTICULAR PURPOSE AND NONINFRINGEMENT. IN NO EVENT SHALL THE #
# AUTHORS OR COPYRIGHT HOLDERS BE LIABLE FOR ANY CLAIM, DAMAGES OR OTHER      #
# LIABILITY, WHETHER IN AN ACTION OF CONTRACT, TORT OR OTHERWISE, ARISING     #
# FROM, OUT OF OR IN CONNECTION WITH THE SOFTWARE OR THE USE OR OTHER         #
# DEALINGS IN THE SOFTWARE.                                                   #
#                                                                             #
#=============================================================================#

import sys
import math as m
import numpy as np
from scipy.stats import kurtosis
from scipy.stats import skew
from scipy.stats import skewtest
from scipy.stats import kurtosistest
from scipy.stats import anderson
from scipy.stats import kstest
from scipy.stats import norm

from RMutils.mpfit import mpfit
from RMutils.util_misc import progress  
from RMutils.util_misc import toscalar
from RMutils.util_misc import calc_parabola_vertex
from RMutils.util_misc import create_pqu_spectra_burn
from RMutils.util_misc import calc_mom2_FDF
from RMutils.util_misc import MAD

# Constants
C = 2.99792458e8


#-----------------------------------------------------------------------------#
def do_rmsynth_planes(dataQ, dataU, lambdaSqArr_m2, phiArr_radm2, 
                      weightArr=None, lam0Sq_m2=None, nBits=32, verbose=False,
                      log=print):
    """Perform RM-synthesis on Stokes Q and U cubes (1,2 or 3D). This version
    of the routine loops through spectral planes and is faster than the pixel-
    by-pixel code. This version also correctly deals with isolated clumps of
    NaN-flagged voxels within the data-cube (unlikely in interferometric cubes,
    but possible in single-dish cubes). Input data must be in standard python
    [z,y,x] order, where z is the frequency axis in ascending order.

    dataQ           ... 1, 2 or 3D Stokes Q data array
    dataU           ... 1, 2 or 3D Stokes U data array
    lambdaSqArr_m2  ... vector of wavelength^2 values (assending freq order)
    phiArr_radm2    ... vector of trial Faraday depth values
    weightArr       ... vector of weights, default [None] is Uniform (all 1s)
    nBits           ... precision of data arrays [32]
    verbose         ... print feedback during calculation [False]
    log             ... function to be used to output messages [print]
    
    """
    
    # Default data types
    dtFloat = "float" + str(nBits)
    dtComplex = "complex" + str(2*nBits)

    # Set the weight array
    if weightArr is None:
        weightArr = np.ones(lambdaSqArr_m2.shape, dtype=dtFloat)
    weightArr = np.where(np.isnan(weightArr), 0.0, weightArr)
    
    # Sanity check on array sizes
    if not weightArr.shape  == lambdaSqArr_m2.shape:
        log("Err: Lambda^2 and weight arrays must be the same shape.")
        return None, None
    if not dataQ.shape == dataU.shape:
        log("Err: Stokes Q and U data arrays must be the same shape.")
        return None, None
    nDims = len(dataQ.shape)
    if not nDims <= 3:
        log("Err: data dimensions must be <= 3.")
        return None, None
    if not dataQ.shape[0] == lambdaSqArr_m2.shape[0]:
        log("Err: Data depth does not match lambda^2 vector ({} vs {}).".format(dataQ.shape[0], lambdaSqArr_m2.shape[0]), end=' ')
        log("     Check that data is in [z, y, x] order.")
        return None, None
    
    # Reshape the data arrays to 3 dimensions
    if nDims==1:
        dataQ = np.reshape(dataQ, (dataQ.shape[0], 1, 1))
        dataU = np.reshape(dataU, (dataU.shape[0], 1, 1))
    elif nDims==2:
        dataQ = np.reshape(dataQ, (dataQ.shape[0], dataQ.shape[1], 1))
        dataU = np.reshape(dataU, (dataU.shape[0], dataU.shape[1], 1))
    
    # Create a complex polarised cube, B&dB Eqns. (8) and (14)
    # Array has dimensions [nFreq, nY, nX]
    pCube = (dataQ + 1j * dataU) * weightArr[:, np.newaxis, np.newaxis]
    
    # Check for NaNs (flagged data) in the cube & set to zero
    mskCube = np.isnan(pCube)
    pCube = np.nan_to_num(pCube)
    
    # If full planes are flagged then set corresponding weights to zero
    mskPlanes =  np.sum(np.sum(~mskCube, axis=1), axis=1)
    mskPlanes = np.where(mskPlanes==0, 0, 1)
    weightArr *= mskPlanes
    
    # Initialise the complex Faraday Dispersion Function cube
    nX = dataQ.shape[-1]
    nY = dataQ.shape[-2]
    nPhi = phiArr_radm2.shape[0]
    FDFcube = np.zeros((nPhi, nY, nX), dtype=dtComplex)

    # lam0Sq_m2 is the weighted mean of lambda^2 distribution (B&dB Eqn. 32)
    # Calculate a global lam0Sq_m2 value, ignoring isolated flagged voxels
    K = 1.0 / np.sum(weightArr)
    if lam0Sq_m2 is None:
        lam0Sq_m2 = K * np.sum(weightArr * lambdaSqArr_m2)
    if not np.isfinite(lam0Sq_m2): #Can happen if all channels are NaNs/zeros
        lam0Sq_m2=0.
    
    # The K value used to scale each FDF spectrum must take into account
    # flagged voxels data in the datacube and can be position dependent
    weightCube =  np.invert(mskCube) * weightArr[:, np.newaxis, np.newaxis]
    with np.errstate(divide='ignore', invalid='ignore'):
        KArr = np.true_divide(1.0, np.sum(weightCube, axis=0))
        KArr[KArr == np.inf] = 0
        KArr = np.nan_to_num(KArr)
        
    # Do the RM-synthesis on each plane
    if verbose:
        log("Running RM-synthesis by channel.")
        progress(40, 0)
    a = lambdaSqArr_m2 - lam0Sq_m2
    for i in range(nPhi):
        if verbose:
            progress(40, ((i+1)*100.0/nPhi))
        arg = np.exp(-2.0j * phiArr_radm2[i] * a)[:, np.newaxis,np.newaxis]
        FDFcube[i,:,:] =  KArr * np.sum(pCube * arg, axis=0)
        
    # Remove redundant dimensions in the FDF array
    FDFcube = np.squeeze(FDFcube)

    return FDFcube, lam0Sq_m2


#-----------------------------------------------------------------------------#
def get_rmsf_planes(lambdaSqArr_m2, phiArr_radm2, weightArr=None, mskArr=None, 
                    lam0Sq_m2= None, double=True, fitRMSF=False,
                    fitRMSFreal=False, nBits=32, verbose=False,
                    log=print):
    """Calculate the Rotation Measure Spread Function from inputs. This version
    returns a cube (1, 2 or 3D) of RMSF spectra based on the shape of a
    boolean mask array, where flagged data are True and unflagged data False.
    If only whole planes (wavelength channels) are flagged then the RMSF is the
    same for all pixels and the calculation is done once and replicated to the
    dimensions of the mask. If some isolated voxels are flagged then the RMSF
    is calculated by looping through each wavelength plane, which can take some
    time. By default the routine returns the analytical width of the RMSF main
    lobe but can also use MPFIT to fit a Gaussian.
    
    lambdaSqArr_m2  ... vector of wavelength^2 values (assending freq order)
    phiArr_radm2    ... vector of trial Faraday depth values
    weightArr       ... vector of weights, default [None] is no weighting    
    maskArr         ... cube of mask values used to shape return cube [None]
    lam0Sq_m2       ... force a reference lambda^2 value (def=calculate) [None]
    double          ... pad the Faraday depth to double-size [True]
    fitRMSF         ... fit the main lobe of the RMSF with a Gaussian [False]
    fitRMSFreal     ... fit RMSF.real, rather than abs(RMSF) [False]
    nBits           ... precision of data arrays [32]
    verbose         ... print feedback during calculation [False]
    log             ... function to be used to output messages [print]

    """
    
    # Default data types
    dtFloat = "float" + str(nBits)
    dtComplex = "complex" + str(2*nBits)
    
    # For cleaning the RMSF should extend by 1/2 on each side in phi-space
    if double:
        nPhi = phiArr_radm2.shape[0]
        nExt = np.ceil(nPhi/2.0)
        resampIndxArr = np.arange(2.0 * nExt + nPhi) - nExt
        phi2Arr = extrap(resampIndxArr, np.arange(nPhi, dtype='int'),
                         phiArr_radm2)
    else:
        phi2Arr = phiArr_radm2

    # Set the weight array
    if weightArr is None:
        weightArr = np.ones(lambdaSqArr_m2.shape, dtype=dtFloat)
    weightArr = np.where(np.isnan(weightArr), 0.0, weightArr)

    # Set the mask array (default to 1D, no masked channels)
    if mskArr is None:
        mskArr = np.zeros_like(lambdaSqArr_m2, dtype="bool")
        nDims = 1
    else:
        mskArr = mskArr.astype("bool")
        nDims = len(mskArr.shape)
    
    # Sanity checks on array sizes
    if not weightArr.shape  == lambdaSqArr_m2.shape:
        log("Err: wavelength^2 and weight arrays must be the same shape.")
        return None, None, None, None
    if not nDims <= 3:
        log("Err: mask dimensions must be <= 3.")
        return None, None, None, None
    if not mskArr.shape[0] == lambdaSqArr_m2.shape[0]:
        log("Err: mask depth does not match lambda^2 vector (%d vs %d).", end=' ')
        (mskArr.shape[0], lambdaSqArr_m2.shape[-1])
        log("     Check that the mask is in [z, y, x] order.")
        return None, None, None, None
    
    # Reshape the mask array to 3 dimensions
    if nDims==1:
        mskArr = np.reshape(mskArr, (mskArr.shape[0], 1, 1))
    elif nDims==2:
        mskArr = np.reshape(mskArr, (mskArr.shape[0], mskArr.shape[1], 1))
    
    # Create a unit cube for use in RMSF calculation (negative of mask)
    #CVE: unit cube removed: it wasn't accurate for non-uniform weights, and was no longer used
    
    # Initialise the complex RM Spread Function cube
    nX = mskArr.shape[-1]
    nY = mskArr.shape[-2]
    nPix = nX * nY
    nPhi = phi2Arr.shape[0]
    RMSFcube = np.ones((nPhi, nY, nX), dtype=dtComplex)

    # If full planes are flagged then set corresponding weights to zero
    xySum =  np.sum(np.sum(mskArr, axis=1), axis=1)
    mskPlanes = np.where(xySum==nPix, 0, 1)
    weightArr *= mskPlanes
    
    # Check for isolated clumps of flags (# flags in a plane not 0 or nPix)
    flagTotals = np.unique(xySum).tolist()
    try:
        flagTotals.remove(0)
    except Exception:
        pass
    try:
        flagTotals.remove(nPix)
    except Exception:
        pass
    do1Dcalc = True
    if len(flagTotals)>0:
        do1Dcalc = False
    
    # lam0Sq is the weighted mean of LambdaSq distribution (B&dB Eqn. 32)
    # Calculate a single lam0Sq_m2 value, ignoring isolated flagged voxels
    K = 1.0 / np.nansum(weightArr)
    lam0Sq_m2 = K * np.nansum(weightArr * lambdaSqArr_m2)

    # Calculate the analytical FWHM width of the main lobe    
    fwhmRMSF = 3.8/(np.nanmax(lambdaSqArr_m2) -
                                  np.nanmin(lambdaSqArr_m2))

    # Do a simple 1D calculation and replicate along X & Y axes
    if do1Dcalc:
        if verbose:
            log("Calculating 1D RMSF and replicating along X & Y axes.")

        # Calculate the RMSF
        a = (-2.0 * 1j * phi2Arr).astype(dtComplex)
        b = (lambdaSqArr_m2 - lam0Sq_m2)
        RMSFArr = K * np.sum(weightArr * np.exp( np.outer(a, b) ), 1)
        
        # Fit the RMSF main lobe
        fitStatus = -1
        if fitRMSF:
            if verbose:
                log("Fitting Gaussian to the main lobe.")
            if fitRMSFreal:
                mp = fit_rmsf(phi2Arr, RMSFArr.real)
            else:
                mp = fit_rmsf(phi2Arr, np.abs(RMSFArr))
            if mp is None or mp.status<1:
                 pass
                 log("Err: failed to fit the RMSF.")
                 log("     Defaulting to analytical value.")
            else:
                fwhmRMSF = mp.params[2]
                fitStatus = mp.status

        # Replicate along X and Y axes
        RMSFcube = np.tile(RMSFArr[:, np.newaxis, np.newaxis], (1, nY, nX))
        fwhmRMSFArr = np.ones((nY,nX), dtype=dtFloat) * fwhmRMSF
        statArr = np.ones((nY, nX), dtype="int") * fitStatus

    # Calculate the RMSF at each pixel
    else:
        if verbose:
            log("Calculating RMSF by channel.")

        # The K value used to scale each RMSF must take into account
        # isolated flagged voxels data in the datacube
        weightCube =  np.invert(mskArr) * weightArr[:, np.newaxis, np.newaxis]
        with np.errstate(divide='ignore', invalid='ignore'):
            KArr = np.true_divide(1.0, np.sum(weightCube, axis=0))
            KArr[KArr == np.inf] = 0
            KArr = np.nan_to_num(KArr)

        # Calculate the RMSF for each plane
        if verbose:
            progress(40, 0)
        a = (lambdaSqArr_m2 - lam0Sq_m2)
        for i in range(nPhi):
            if verbose:
                progress(40, ((i+1)*100.0/nPhi))
            arg = np.exp(-2.0j * phi2Arr[i] * a)[:, np.newaxis, np.newaxis]
            RMSFcube[i, :, :] = KArr * np.sum(weightCube * arg, axis=0)

        # Default to the analytical RMSF
        fwhmRMSFArr = np.ones((nY, nX), dtype=dtFloat) * fwhmRMSF
        statArr = np.ones((nY, nX), dtype="int") * (-1)
    
        # Fit the RMSF main lobe
        if fitRMSF:
            if verbose:
                log("Fitting main lobe in each RMSF spectrum.")
                log("> This may take some time!")
                progress(40, 0)
            k = 0
            for i in range(nX):
                for j in range(nY):
                    k += 1
                    if verbose:
                        progress(40, ((i+1)*100.0/nPhi))
                    if fitRMSFreal:
                        mp = fit_rmsf(phi2Arr, RMSFcube[:,j,i].real)
                    else:
                        mp = fit_rmsf(phi2Arr, np.abs(RMSFcube[:, j, i]))
                    if not (mp is None or mp.status < 1):
                        fwhmRMSFArr[j, i] = mp.params[2]
                        statArr[j, i] = mp.status

    # Remove redundant dimensions
    RMSFcube = np.squeeze(RMSFcube)
    fwhmRMSFArr = np.squeeze(fwhmRMSFArr)
    statArr = np.squeeze(statArr)
    
    return RMSFcube, phi2Arr, fwhmRMSFArr, statArr


#-----------------------------------------------------------------------------#
def do_rmclean_hogbom(dirtyFDF, phiArr_radm2, RMSFArr, phi2Arr_radm2,
                      fwhmRMSFArr, cutoff, maxIter=1000, gain=0.1,
                      mskArr=None, nBits=32, verbose=False, doPlots=False,
<<<<<<< HEAD
                      pool=None, chunksize=None,log=print, window=False):
=======
                      pool=None, chunksize=None,log=print, window=0):
>>>>>>> 108289bb
    """Perform Hogbom CLEAN on a cube of complex Faraday dispersion functions
    given a cube of rotation measure spread functions.

    dirtyFDF       ... 1, 2 or 3D complex FDF array
    phiArr_radm2   ... 1D Faraday depth array corresponding to the FDF
    RMSFArr        ... 1, 2 or 3D complex RMSF array
    phi2Arr_radm2  ... double size 1D Faraday depth array of the RMSF
    fwhmRMSFArr    ... scalar, 1D or 2D array of RMSF main lobe widths
    cutoff         ... clean cutoff (+ve = absolute values, -ve = sigma) [-1]
    maxIter        ... maximun number of CLEAN loop interations [1000]
    gain           ... CLEAN loop gain [0.1]
    mskArr         ... scalar, 1D or 2D pixel mask array [None]
    nBits          ... precision of data arrays [32]
    verbose        ... print feedback during calculation [False]
    doPlots        ... plot the final CLEAN FDF [False]
    pool           ... thread pool for multithreading (from schwimmbad) [None]
    chunksize      ... number of pixels to be given per thread (for 3D) [None]
    log            ... function to be used to output messages [print]
    window         ... Only clean in ±RMSF_FWHM window around first peak [False]

    """

    # Default data types
    dtFloat = "float" + str(nBits)
    dtComplex = "complex" + str(2*nBits)

    # Sanity checks on array sizes
    nPhi = phiArr_radm2.shape[0]
    if nPhi != dirtyFDF.shape[0]:
        log("Err: 'phi2Arr_radm2' and 'dirtyFDF' are not the same length.")
        return None, None, None
    nPhi2 = phi2Arr_radm2.shape[0]
    if not nPhi2 == RMSFArr.shape[0]:
        log("Err: missmatch in 'phi2Arr_radm2' and 'RMSFArr' length.")
        return None, None, None
    if not (nPhi2 >= 2 * nPhi):
        log("Err: the Faraday depth of the RMSF must be twice the FDF.")
        return None, None, None
    nDims = len(dirtyFDF.shape)
    if not nDims <= 3:
        log("Err: FDF array dimensions must be <= 3.")
        return None, None, None
    if not nDims == len(RMSFArr.shape):
        log("Err: the input RMSF and FDF must have the same number of axes.")
        return None, None, None
    if not RMSFArr.shape[1:] == dirtyFDF.shape[1:]:
        log("Err: the xy dimesions of the RMSF and FDF must match.")
        return None, None, None
    if mskArr is not None:
        if not mskArr.shape == dirtyFDF.shape[1:]:
            log("Err: pixel mask must match xy dimesnisons of FDF cube.")
            log("     FDF[z,y,z] = {:}, Mask[y,x] = {:}.".format(
                dirtyFDF.shape, mskArr.shape), end=' ')

            return None, None, None
    else:
        mskArr = np.ones(dirtyFDF.shape[1:], dtype="bool") 
        
    # Reshape the FDF & RMSF array to 3 dimensions and mask array to 2
    if nDims==1:
        dirtyFDF = np.reshape(dirtyFDF, (dirtyFDF.shape[0], 1, 1))
        RMSFArr = np.reshape(RMSFArr, (RMSFArr.shape[0], 1, 1))
        mskArr = np.reshape(mskArr,  (1, 1))
        fwhmRMSFArr = np.reshape(fwhmRMSFArr,  (1, 1))
    elif nDims==2:
        dirtyFDF = np.reshape(dirtyFDF,list(dirtyFDF.shape[:2])+[1])
        RMSFArr = np.reshape(RMSFArr,list(RMSFArr.shape[:2])+[1])
        mskArr = np.reshape(mskArr,  (dirtyFDF.shape[1],1))
        fwhmRMSFArr = np.reshape(fwhmRMSFArr,  (dirtyFDF.shape[1],1))
    iterCountArr = np.zeros_like(mskArr, dtype="int")

    # Determine which pixels have components above the cutoff
    absFDF = np.abs(np.nan_to_num(dirtyFDF))
    mskCutoff = np.where(np.max(absFDF, axis=0)>=cutoff,1, 0)
    xyCoords = np.rot90(np.where(mskCutoff>0))

    # Feeback to user
    if verbose:
        nPix = dirtyFDF.shape[-1]* dirtyFDF.shape[-2]
        nCleanPix = len(xyCoords)
        log("Cleaning {:}/{:} spectra.".format(nCleanPix, nPix))

    # Initialise arrays to hold the residual FDF, clean components, clean FDF
    # Residual is initially copies of dirty FDF, so that pixels that are not
    #  processed get correct values (but will be overridden when processed)
    residFDF = dirtyFDF.copy()
    ccArr = np.zeros(dirtyFDF.shape, dtype=dtComplex)
    cleanFDF = np.zeros_like(dirtyFDF)


    # Loop through the pixels containing a polarised signal
    inputs = [[yi, xi, dirtyFDF] for yi, xi in xyCoords]
    rmc = RMcleaner(RMSFArr, phi2Arr_radm2, phiArr_radm2, fwhmRMSFArr, 
                    iterCountArr, maxIter, gain, cutoff, nBits, verbose, window)


    if pool is None:
        if verbose:
            progress(40,0)
            i=0
        output=[]
        for pix in inputs:    
            output.append(rmc.cleanloop(pix))
            if verbose:
                progress(40, ((i)*100.0/nCleanPix))
                i+=1
    else:
        if verbose:
            log('(Progress bar is not supported for parallel mode. Please wait for the code to finish.')
        if chunksize is not None:
            output = list(pool.map(rmc.cleanloop, inputs, chunksize=chunksize))
        else:
                output = list(pool.map(rmc.cleanloop, inputs))
        pool.close()
    # Put data back in correct shape
#    ccArr = np.reshape(np.rot90(np.stack([model for _, _, model in output]), k=-1),dirtyFDF.shape)
#    cleanFDF = np.reshape(np.rot90(np.stack([clean for clean, _, _ in output]), k=-1),dirtyFDF.shape)
#    residFDF = np.reshape(np.rot90(np.stack([resid for _, resid, _ in output]), k=-1),dirtyFDF.shape)
    for i in range(len(inputs)):
        yi=inputs[i][0]
        xi=inputs[i][1]
        ccArr[:,yi,xi]=output[i][2]
        cleanFDF[:,yi,xi]=output[i][0]
        residFDF[:,yi,xi]=output[i][1]

    # Restore the residual to the CLEANed FDF (moved outside of loop:
    # will now work for pixels/spectra without clean components)
    cleanFDF += residFDF

    # Remove redundant dimensions
    cleanFDF = np.squeeze(cleanFDF)
    ccArr = np.squeeze(ccArr)
    iterCountArr = np.squeeze(iterCountArr)
    residFDF = np.squeeze(residFDF)

    return cleanFDF, ccArr, iterCountArr, residFDF

#-----------------------------------------------------------------------------#


class RMcleaner:
    """Allows do_rmclean_hogbom to be run in parallel
    Designed around use of schwimmbad parallelization tools.
    """

    def __init__(self, RMSFArr, phi2Arr_radm2, phiArr_radm2, fwhmRMSFArr, 
                 iterCountArr, maxIter=1000, gain=0.1, cutoff=0,nbits=32, 
<<<<<<< HEAD
                 verbose=False, window=False):
=======
                 verbose=False, window=0):
>>>>>>> 108289bb
        self.RMSFArr = RMSFArr
        self.phi2Arr_radm2 = phi2Arr_radm2
        self.phiArr_radm2 = phiArr_radm2
        self.fwhmRMSFArr = fwhmRMSFArr
        self.iterCountArr = iterCountArr
        self.maxIter = maxIter
        self.gain = gain
        self.cutoff = cutoff
        self.verbose = verbose
        self.nbits = nbits
        self.window = window

    def cleanloop(self, args):
        return self._cleanloop(*args)

    def _cleanloop(self, yi, xi, dirtyFDF):
        dirtyFDF = dirtyFDF[:, yi, xi]
        # Initialise arrays to hold the residual FDF, clean components, clean FDF
        residFDF = dirtyFDF.copy()
        ccArr = np.zeros_like(dirtyFDF)
        cleanFDF = np.zeros_like(dirtyFDF)
        RMSFArr = self.RMSFArr[:, yi, xi]
        fwhmRMSFArr = self.fwhmRMSFArr[yi, xi]

        # Find the index of the peak of the RMSF
        indxMaxRMSF = np.nanargmax(RMSFArr)

        # Calculate the padding in the sampled RMSF
        # Assumes only integer shifts and symmetric
        nPhiPad = int((len(self.phi2Arr_radm2)-len(self.phiArr_radm2))/2)

<<<<<<< HEAD
        # Find first peak before main loop
        indxPeakFDF_0 = np.argmax(np.abs(residFDF))
        peakFDFval_0 = residFDF[indxPeakFDF_0]
        phiPeak_0 = self.phiArr_radm2[indxPeakFDF_0]

        # Main CLEAN loop
        iterCount = 0
        while (np.max(np.abs(residFDF)) >= self.cutoff
                and iterCount <= self.maxIter):
            if not self.window or iterCount==0:
                window_idx = np.ones_like(residFDF).astype(bool)
                window_pad = 0
            elif self.window and iterCount > 0:
                # Exlude pixels ± 1RMSF from first peak
                window_idx = ~((self.phiArr_radm2 > phiPeak_0 + fwhmRMSFArr) | \
                                (self.phiArr_radm2 < phiPeak_0 - fwhmRMSFArr))
                window_pad = np.where(window_idx)[0][0]
=======
        iterCount = 0
        while (np.max(np.abs(residFDF)) >= self.cutoff and iterCount <= self.maxIter):
>>>>>>> 108289bb
            # Get the absolute peak channel, values and Faraday depth
            indxPeakFDF = np.argmax(np.abs(residFDF)[window_idx])
            indxPeakFDF += window_pad
            peakFDFval = residFDF[indxPeakFDF]
            phiPeak = self.phiArr_radm2[indxPeakFDF]

            # A clean component is "loop-gain * peakFDFval
            CC = self.gain * peakFDFval
            ccArr[indxPeakFDF] += CC

            # At which channel is the CC located at in the RMSF?
            indxPeakRMSF = indxPeakFDF + nPhiPad

            # Shift the RMSF & clip so that its peak is centred above this CC
            shiftedRMSFArr = np.roll(RMSFArr,
                                     indxPeakRMSF-indxMaxRMSF)[nPhiPad:-nPhiPad]

            # Subtract the product of the CC shifted RMSF from the residual FDF
            residFDF -= CC * shiftedRMSFArr

            # Restore the CC * a Gaussian to the cleaned FDF
            cleanFDF += \
                gauss1D(CC, phiPeak, fwhmRMSFArr)(self.phiArr_radm2)
            iterCount += 1
            self.iterCountArr[yi, xi] = iterCount

        # Create a mask for the pixels that have been cleaned
        mask = np.abs(ccArr) > 0
        dPhi = self.phiArr_radm2[1] - self.phiArr_radm2[0]
        fwhmRMSFArr_pix = fwhmRMSFArr / dPhi
        for i in np.where(mask)[0]:
            start = int(i - fwhmRMSFArr_pix /2)
            end = int(i + fwhmRMSFArr_pix /2)
            mask[start:end] = True
        residFDF_mask = np.ma.array(residFDF, mask=~mask)
        # Clean again within mask
        iterCount = 0
        while (np.ma.max(np.ma.abs(residFDF_mask)) >= self.window and iterCount <= self.maxIter):
            if residFDF_mask.mask.all():
                break
            # Get the absolute peak channel, values and Faraday depth
            indxPeakFDF = np.ma.argmax(np.abs(residFDF_mask))
            peakFDFval = residFDF_mask[indxPeakFDF]
            phiPeak = self.phiArr_radm2[indxPeakFDF]

            # A clean component is "loop-gain * peakFDFval
            CC = self.gain * peakFDFval
            ccArr[indxPeakFDF] += CC

            # At which channel is the CC located at in the RMSF?
            indxPeakRMSF = indxPeakFDF + nPhiPad

            # Shift the RMSF & clip so that its peak is centred above this CC
            shiftedRMSFArr = np.roll(RMSFArr,
                                     indxPeakRMSF-indxMaxRMSF)[nPhiPad:-nPhiPad]

            # Subtract the product of the CC shifted RMSF from the residual FDF
            residFDF -= CC * shiftedRMSFArr

            # Restore the CC * a Gaussian to the cleaned FDF
            cleanFDF += \
                gauss1D(CC, phiPeak, fwhmRMSFArr)(self.phiArr_radm2)
            iterCount += 1
            self.iterCountArr[yi, xi] = iterCount

            # Remake masked residual FDF
            residFDF_mask = np.ma.array(residFDF, mask=~mask)

        cleanFDF = np.squeeze(cleanFDF)
        residFDF = np.squeeze(residFDF)
        ccArr = np.squeeze(ccArr)

        return cleanFDF, residFDF, ccArr



#-----------------------------------------------------------------------------#
def fits_make_lin_axis(head, axis=0, dtype="f4"):
    """Create an array containing the axis values, assuming a simple linear
    projection scheme. Axis selection is zero-indexed."""
    
    axis = int(axis)    
    if head['NAXIS'] < axis + 1:
        return []
    
    i = str(int(axis) + 1)
    start = head['CRVAL' + i] + (1 - head['CRPIX' + i]) * head['CDELT' + i]
    stop = (head['CRVAL' + i] + (head['NAXIS' + i] - head['CRPIX' + i]) * 
            head['CDELT' + i])
    nChan = int(abs(start - stop)/head['CDELT' + i] +1)
    
    return np.linspace(start, stop, nChan).astype(dtype)
 

#-----------------------------------------------------------------------------#
def extrap(x, xp, yp):
    """
    Wrapper to allow np.interp to linearly extrapolate at function ends.
    
    np.interp function with linear extrapolation
    http://stackoverflow.com/questions/2745329/how-to-make-scipy-interpolate
    -give-a-an-extrapolated-result-beyond-the-input-ran

    """
    y = np.interp(x, xp, yp)
    y = np.where(x < xp[0], yp[0]+(x-xp[0])*(yp[0]-yp[1])/(xp[0]-xp[1]), y)
    y = np.where(x > xp[-1], yp[-1]+(x-xp[-1])*(yp[-1]-yp[-2])/(xp[-1]-xp[-2]),
                 y)
    return y


#-----------------------------------------------------------------------------#
def fit_rmsf(xData, yData, thresh=0.4, ampThresh=0.4):
    """
    Fit the main lobe of the RMSF with a Gaussian function. 
    """

    try:
        
        # Detect the peak and mask off the sidelobes
        msk1 = detect_peak(yData, thresh)
        msk2 = np.where(yData<ampThresh, 0.0, msk1)
        if sum(msk2)<4:
            msk2 = msk1
        validIndx = np.where(msk2==1.0)
        xData = xData[validIndx]
        yData = yData[validIndx]
        
        # Estimate starting parameters
        a = 1.0
        b = xData[np.argmax(yData)]
        w = np.nanmax(xData)-np.nanmin(xData)
        inParms=[ {'value': a, 'fixed':False, 'parname': 'amp'},
                  {'value': b, 'fixed':False, 'parname': 'offset'},
                  {'value': w, 'fixed':False, 'parname': 'width'}]

        # Function which returns another function to evaluate a Gaussian
        def gauss(p):
            a, b, w = p
            gfactor = 2.0 * m.sqrt(2.0 * m.log(2.0))
            s = w / gfactor    
            def rfunc(x):
                y = a * np.exp(-(x-b)**2.0 /(2.0 * s**2.0))
                return y
            return rfunc
    
        # Function to evaluate the difference between the model and data.
        # This is minimised in the least-squared sense by the fitter
        def errFn(p, fjac=None):
            status = 0
            return status, gauss(p)(xData) - yData
    
        # Use mpfit to perform the fitting
        mp = mpfit(errFn, parinfo=inParms, quiet=True)

        return mp
    
    except Exception:
        return None


#-----------------------------------------------------------------------------#
def gauss1D(amp=1.0, mean=0.0, fwhm=1.0):
    """Function which returns another function to evaluate a Gaussian"""

    gfactor = 2.0 * m.sqrt(2.0 * m.log(2.0))
    sigma = fwhm / gfactor    
    def rfunc(x):
        return amp * np.exp(-(x-mean)**2.0 /(2.0 * sigma**2.0))
    return rfunc


#-----------------------------------------------------------------------------#

def detect_peak(a, thresh=0.4):
    """Detect the extent of the peak in the array by moving away, in both
    directions, from the peak channel amd looking for where the value drops
    below a threshold.
    Returns a mask array like the input array with 1s over the extent of the
    peak and 0s elsewhere."""

    # Find the peak
    iPk = np.argmax(a)  # If the peak is flat, this is the left index

    # find first point below threshold right of peak
    ishift = np.where(a[iPk:]<thresh)[0][0]
    iR = iPk+ishift
    iL = iPk-ishift+1

    msk = np.zeros_like(a)
    msk[iL:iR] = 1
    
    # DEBUG PLOTTING
    if False:
        from matplotlib import pyplot as plt
        fig = plt.figure()
        ax = fig.add_subplot(111)
        ax.step(np.arange(len(a)),a, where="mid", label="arr")
        ax.step(np.arange(len(msk)), msk*0.5, where="mid", label="msk")
        ax.axhline(0, color='grey')
        ax.axvline(iPk, color='k', linewidth=3.0)
        ax.axhline(thresh, color='magenta', ls="--")
        ax.set_xlim([iL-20, iR+20])
        leg = ax.legend(numpoints=1, loc='upper right', shadow=False,
                        borderaxespad=0.3, ncol=1,
                        bbox_to_anchor=(1.00, 1.00))
        fig.show()
    return msk


#-----------------------------------------------------------------------------#
# def detect_peak(a, thresh=0.3):
#     """Detect the extent of the peak in the array by moving away, in both
#     directions, from the peak channel amd looking for where the slope changes
#     to some shallow value. The triggering slope is 'thresh*max(slope)'.
#     Returns a mask array like the input array with 1s over the extent of the
#     peak and 0s elsewhere."""

#     # Find the peak and take the 1st derivative
#     iPkL= np.argmax(a)  # If the peak is flat, this is the left index
#     g1 = np.abs(np.gradient(a))

#     # Specify a threshold for the 1st derivative. Channels between the peak
#     # and the first crossing point will be included in the mask.
#     threshPos = np.nanmax(g1) * thresh

#     # Determine the right-most index of flat peaks
#     iPkR = iPkL
#     d = np.diff(a)
#     flatIndxLst = np.argwhere(d[iPkL:]==0).flatten()
#     if len(flatIndxLst)>0:
#         iPkR += (np.max(flatIndxLst)+1)
        
#     # Search for the left & right crossing point
#     iL = np.max(np.argwhere(g1[:iPkL]<=threshPos).flatten())
#     iR = iPkR + np.min(np.argwhere(g1[iPkR+1:]<=threshPos).flatten()) + 2
#     msk = np.zeros_like(a)
#     msk[iL:iR] = 1
    
#     # DEBUG PLOTTING
#     if False:
#         from matplotlib import pyplot as plt
#         fig = plt.figure()
#         ax = fig.add_subplot(111)
#         ax.step(np.arange(len(a)),a, where="mid", label="arr")
#         ax.step(np.arange(len(g1)), np.abs(g1), where="mid", label="g1")
#         ax.step(np.arange(len(msk)), msk*0.5, where="mid", label="msk")
#         ax.axhline(0, color='grey')
#         ax.axvline(iPkL, color='k', linewidth=3.0)
#         ax.axhline(threshPos, color='magenta', ls="--")
#         ax.set_xlim([iPkL-20, iPkL+20])
#         leg = ax.legend(numpoints=1, loc='upper right', shadow=False,
#                         borderaxespad=0.3, ncol=1,
#                         bbox_to_anchor=(1.00, 1.00))
#         fig.show()
#         input()

#     return msk


#-----------------------------------------------------------------------------#
def measure_FDF_parms(FDF, phiArr, fwhmRMSF, dFDF=None, lamSqArr_m2=None,
                      lam0Sq=None, snrDoBiasCorrect=5.0):
    """
    Measure standard parameters from a complex Faraday Dispersion Function.
    Currently this function assumes that the noise levels in the Stokes Q
    and U spectra are the same.
    Returns a dictionary containing measured parameters.
    """
    
    # Determine the peak channel in the FDF, its amplitude and index
    absFDF = np.abs(FDF)
    indxPeakPIchan = np.nanargmax(absFDF[1:-1])+1  #Masks out the edge channels, since they can't be fit to.
    ampPeakPIchan = absFDF[indxPeakPIchan]

    # Measure the RMS noise in the spectrum after masking the peak
    dPhi = np.nanmin(np.diff(phiArr))
    fwhmRMSF_chan = np.ceil(fwhmRMSF/dPhi)
    iL = int(max(0, indxPeakPIchan-fwhmRMSF_chan*2))
    iR = int(min(len(absFDF), indxPeakPIchan+fwhmRMSF_chan*2))
    absFDFmsked = absFDF.copy()
    absFDFmsked[iL:iR] = np.nan
    absFDFmsked = absFDFmsked[np.where(absFDFmsked==absFDFmsked)]
    if float(len(absFDFmsked))/len(absFDF)<0.3:
        dFDFcorMAD = MAD(absFDF)
        dFDFrms = np.sqrt( np.mean(absFDF**2) )
    else:
        dFDFcorMAD = MAD(absFDFmsked)
        dFDFrms = np.sqrt( np.mean(absFDFmsked**2) )

    # Default to using the measured FDF if a noise value has not been provided
    if dFDF is None:
        dFDF = dFDFcorMAD
    
    # Measure the RM of the peak channel
    phiPeakPIchan = phiArr[indxPeakPIchan]
    dPhiPeakPIchan = fwhmRMSF * dFDF / (2.0 * ampPeakPIchan)
    snrPIchan = ampPeakPIchan / dFDF
    
    # Correct the peak for polarisation bias (POSSUM report 11)
    ampPeakPIchanEff = ampPeakPIchan
    if snrPIchan >= snrDoBiasCorrect:
        ampPeakPIchanEff = np.sqrt(ampPeakPIchan**2.0 - 2.3 * dFDF**2.0)

    # Calculate the polarisation angle from the channel
    peakFDFimagChan = FDF.imag[indxPeakPIchan]
    peakFDFrealChan = FDF.real[indxPeakPIchan]
    polAngleChan_deg = 0.5 * np.degrees(np.arctan2(peakFDFimagChan,
                                         peakFDFrealChan)) % 180
    dPolAngleChan_deg = np.degrees(dFDF / (2.0 * ampPeakPIchan))

    # Calculate the derotated polarisation angle and uncertainty
    polAngle0Chan_deg = np.degrees(np.radians(polAngleChan_deg) -
                                  phiPeakPIchan * lam0Sq) % 180
    nChansGood = np.sum(np.where(lamSqArr_m2==lamSqArr_m2, 1.0, 0.0))
    varLamSqArr_m2 = (np.sum(lamSqArr_m2**2.0) -
                      np.sum(lamSqArr_m2)**2.0/nChansGood) / (nChansGood-1)
    dPolAngle0Chan_rad = \
        np.sqrt( dFDF**2.0*nChansGood / (4.0*(nChansGood-2.0)*ampPeakPIchan**2.0) *
                 ((nChansGood-1)/nChansGood + lam0Sq**2.0/varLamSqArr_m2) )
    dPolAngle0Chan_deg = np.degrees(dPolAngle0Chan_rad)
    
    # Determine the peak in the FDF, its amplitude and Phi using a
    # 3-point parabolic interpolation
    phiPeakPIfit = None
    dPhiPeakPIfit = None
    ampPeakPIfit = None
    snrPIfit = None
    ampPeakPIfitEff = None
    indxPeakPIfit = None
    peakFDFimagFit = None 
    peakFDFrealFit = None 
    polAngleFit_deg = None
    dPolAngleFit_deg = None
    polAngle0Fit_deg = None
    dPolAngle0Fit_deg = None

    # Only do the 3-point fit if peak is 1-channel from either edge
    if indxPeakPIchan > 0 and indxPeakPIchan < len(FDF)-1:
        phiPeakPIfit, ampPeakPIfit = \
                      calc_parabola_vertex(phiArr[indxPeakPIchan-1],
                                           absFDF[indxPeakPIchan-1],
                                           phiArr[indxPeakPIchan],
                                           absFDF[indxPeakPIchan],
                                           phiArr[indxPeakPIchan+1],
                                           absFDF[indxPeakPIchan+1])
        
        snrPIfit = ampPeakPIfit / dFDF
        
        #In rare cases, a parabola can be fitted to the edge of the spectrum,
        #producing a unreasonably large RM and polarized intensity.
        #In these cases, everything should get NaN'd out.
        if np.abs(phiPeakPIfit) > np.max(np.abs(phiArr)):
            phiPeakPIfit=np.nan
            ampPeakPIfit=np.nan
        
        
        # Error on fitted Faraday depth (RM) is same as channel, but using fitted PI
        dPhiPeakPIfit = fwhmRMSF * dFDF / (2.0 * ampPeakPIfit)
        
        
        # Correct the peak for polarisation bias (POSSUM report 11)
        ampPeakPIfitEff = ampPeakPIfit
        if snrPIfit >= snrDoBiasCorrect:
            ampPeakPIfitEff = np.sqrt(ampPeakPIfit**2.0 - 2.3 * dFDF**2.0)
            
        # Calculate the polarisation angle from the fitted peak
        # Uncertainty from Eqn A.12 in Brentjens & De Bruyn 2005
        indxPeakPIfit = np.interp(phiPeakPIfit, phiArr,
                                  np.arange(phiArr.shape[-1], dtype='f4'))
        peakFDFimagFit = np.interp(phiPeakPIfit, phiArr, FDF.imag)
        peakFDFrealFit = np.interp(phiPeakPIfit, phiArr, FDF.real)
        polAngleFit_deg = 0.5 * np.degrees(np.arctan2(peakFDFimagFit,
                                                  peakFDFrealFit)) % 180
        dPolAngleFit_deg = np.degrees(dFDF / (2.0 * ampPeakPIfit))

        # Calculate the derotated polarisation angle and uncertainty
        # Uncertainty from Eqn A.20 in Brentjens & De Bruyn 2005
        polAngle0Fit_deg = (np.degrees(np.radians(polAngleFit_deg) -
                                      phiPeakPIfit * lam0Sq)) % 180
        dPolAngle0Fit_rad = \
            np.sqrt( dFDF**2.0*nChansGood / (4.0*(nChansGood-2.0)*ampPeakPIfit**2.0) *
                    ((nChansGood-1)/nChansGood + lam0Sq**2.0/varLamSqArr_m2) )
        dPolAngle0Fit_deg = np.degrees(dPolAngle0Fit_rad)

    # Store the measurements in a dictionary and return
    mDict = {'dFDFcorMAD':       toscalar(dFDFcorMAD),
             'dFDFrms':          toscalar(dFDFrms),
             'phiPeakPIchan_rm2':     toscalar(phiPeakPIchan),
             'dPhiPeakPIchan_rm2':    toscalar(dPhiPeakPIchan),
             'ampPeakPIchan':    toscalar(ampPeakPIchan),
             'ampPeakPIchanEff': toscalar(ampPeakPIchanEff),
             'dAmpPeakPIchan':   toscalar(dFDF),
             'snrPIchan':             toscalar(snrPIchan),
             'indxPeakPIchan':        toscalar(indxPeakPIchan),
             'peakFDFimagChan':       toscalar(peakFDFimagChan),
             'peakFDFrealChan':       toscalar(peakFDFrealChan),
             'polAngleChan_deg':      toscalar(polAngleChan_deg),
             'dPolAngleChan_deg':     toscalar(dPolAngleChan_deg),
             'polAngle0Chan_deg':     toscalar(polAngle0Chan_deg),
             'dPolAngle0Chan_deg':    toscalar(dPolAngle0Chan_deg),
             'phiPeakPIfit_rm2':      toscalar(phiPeakPIfit),
             'dPhiPeakPIfit_rm2':     toscalar(dPhiPeakPIfit),
             'ampPeakPIfit':     toscalar(ampPeakPIfit),
             'ampPeakPIfitEff':  toscalar(ampPeakPIfitEff),
             'dAmpPeakPIfit':    toscalar(dFDF),
             'snrPIfit':              toscalar(snrPIfit),
             'indxPeakPIfit':         toscalar(indxPeakPIfit),
             'peakFDFimagFit':        toscalar(peakFDFimagFit),
             'peakFDFrealFit':        toscalar(peakFDFrealFit),
             'polAngleFit_deg':       toscalar(polAngleFit_deg),
             'dPolAngleFit_deg':      toscalar(dPolAngleFit_deg),
             'polAngle0Fit_deg':      toscalar(polAngle0Fit_deg),
             'dPolAngle0Fit_deg':     toscalar(dPolAngle0Fit_deg)}

    return mDict


#-----------------------------------------------------------------------------#
def norm_cdf(mean=0.0, std=1.0, N=50, xArr=None):
    """Return the CDF of a normal distribution between -6 and 6 sigma, or at
    the values of an input array."""
    
    if xArr is None:
        x = np.linspace(-6.0*std, 6.0*std, N)
    else:
        x = xArr
    y = norm.cdf(x, loc=mean, scale=std)
    
    return x, y


#-----------------------------------------------------------------------------#
def cdf_percentile(x, p, q=50.0):
    """Return the value at a given percentile of a cumulative distribution
    function."""

    # Determine index where cumulative percentage is achieved
    try: #Can fail if NaNs present, so return NaN in this case.
        i = np.where(p>q/100.0)[0][0]
    except:
        return np.nan

    # If at extremes of the distribution, return the limiting value
    if i==0 or i==len(x):
        return x[i]

    # or interpolate between the two bracketing values in the CDF
    else:
        m = (p[i]-p[i-1])/(x[i]-x[i-1])
        c = p[i] - m*x[i]
        return (q/100.0-c)/m
    

#-----------------------------------------------------------------------------#
def calc_sigma_add(xArr, yArr, dyArr, yMed=None, noise=None, nSamp=1000,
                   suffix=""):
    """Calculate the most likely value of additional scatter, assuming the
    input data is drawn from a normal distribution. The total uncertainty on
    each data point Y_i is modelled as dYtot_i**2 = dY_i**2 + dYadd**2."""
    
    # Measure the median and MADFM of the input data if not provided.
    # Used to overplot a normal distribution when debugging.
    if yMed is None:
        yMed = np.median(yArr)
    if noise is None:
        noise = MAD(yArr)

    # Sample the PDF of the additional noise term from a limit near zero to
    # a limit of the range of the data, including error bars
    yRng = np.nanmax(yArr+dyArr) - np.nanmin(yArr-dyArr)
    sigmaAddArr = np.linspace(yRng/nSamp, yRng, nSamp)
    
    # Model deviation from Gaussian as an additional noise term.
    # Loop through the range of i additional noise samples and calculate
    # chi-squared and sum(ln(sigma_total)), used later to calculate likelihood.
    nData = len(xArr)
    chiSqArr = np.zeros_like(sigmaAddArr)
    lnSigmaSumArr = np.zeros_like(sigmaAddArr)
    for i, sigmaAdd in enumerate(sigmaAddArr):
        sigmaSqTot = dyArr**2.0 + sigmaAdd**2.0
        lnSigmaSumArr[i] = np.nansum(np.log(np.sqrt(sigmaSqTot)))
        chiSqArr[i] = np.nansum((yArr-yMed)**2.0/sigmaSqTot)
    dof = nData-1
    chiSqRedArr = chiSqArr/dof

    # Calculate the PDF in log space and normalise the peak to 1
    lnProbArr = (-np.log(sigmaAddArr) -nData * np.log(2.0*np.pi)/2.0
                 -lnSigmaSumArr -chiSqArr/2.0)
    lnProbArr -= np.nanmax(lnProbArr)
    probArr = np.exp(lnProbArr)
    
    # Normalise the area under the PDF to be 1
    A = np.nansum(probArr * np.diff(sigmaAddArr)[0])
    probArr /= A
    
    # Calculate the cumulative PDF
    CPDF = np.cumsum(probArr)/np.nansum(probArr)

    # Calculate the mean of the distribution and the +/- 1-sigma limits
    sigmaAdd = cdf_percentile(x=sigmaAddArr, p=CPDF, q=50.0)
    sigmaAddMinus = cdf_percentile(x=sigmaAddArr, p=CPDF, q=15.72)
    sigmaAddPlus = cdf_percentile(x=sigmaAddArr, p=CPDF, q=84.27)
    mDict = {"sigmaAdd" + suffix:  toscalar(sigmaAdd),
             "dSigmaAddMinus" + suffix: toscalar(sigmaAdd - sigmaAddMinus),
             "dSigmaAddPlus" + suffix: toscalar(sigmaAddPlus - sigmaAdd)}

    # Return the curves to be plotted in a separate dictionary
    pltDict = {"sigmaAddArr" + suffix: sigmaAddArr,
               "chiSqRedArr" + suffix: chiSqRedArr,
               "probArr" + suffix: probArr,
               "xArr" + suffix: xArr,
               "yArr" + suffix: yArr,
               "dyArr" + suffix: dyArr}
    
    # DEBUG PLOTS
    if False:

        # Setup for the figure
        import matplotlib.pyplot as plt
        fig = plt.figure(figsize=(18.0, 10.0))
        
        # Plot the data and the +/- 1-sigma levels
        ax1 = fig.add_subplot(231)
        ax1.errorbar(x=xArr, y=yArr, yerr=dyArr, ms=4, fmt='o')
        ax1.axhline(yMed, color='grey', zorder=10)
        ax1.axhline(yMed+noise, color='r', linestyle="--", zorder=10)
        ax1.axhline(yMed-noise, color='r', linestyle="--", zorder=10)
        ax1.set_title(r'Input Data')
        ax1.set_xlabel(r"\$\lambda^2\$")
        ax1.set_ylabel('Amplitude')

        # Plot the histogram of the data overlaid by the normal distribution
        H = 1.0/ np.sqrt(2.0 * np.pi * noise**2.0)
        xNorm = np.linspace(yMed-3*noise, yMed+3*noise, 1000)
        yNorm = H * np.exp(-0.5 * ((xNorm-yMed)/noise)**2.0)
        fwhm = noise * (2.0 * np.sqrt(2.0 * np.log(2.0)))
        ax2 = fig.add_subplot(232)
        nBins = 15
        n, b, p = ax2.hist(yArr, nBins, normed=1, histtype='step')
        ax2.plot(xNorm, yNorm, color='k', linestyle="--", linewidth=2)
        ax2.axvline(yMed, color='grey', zorder=11)
        ax2.axvline(yMed+fwhm/2.0, color='r', linestyle="--", zorder=11)
        ax2.axvline(yMed-fwhm/2.0, color='r', linestyle="--", zorder=11)
        ax2.set_title(r'Distribution of Data Compared to Normal')
        ax2.set_xlabel(r'Amplitude')
        ax2.set_ylabel(r'Normalised Counts')
    
        # Plot the ECDF versus a normal CDF
        ecdfArr = np.array(list(range(nData)))/float(nData)
        ySrtArr = np.sort(yArr)
        ax3 = fig.add_subplot(233)
        ax3.step(ySrtArr, ecdfArr, where="mid")
        x, y = norm_cdf(mean=yMed, std=noise, N=1000)
        ax3.plot(x, y, color='k', linewidth=2, linestyle="--", zorder=1)
        ax3.set_title(r'CDF of Data Compared to Normal')
        ax3.set_xlabel(r'Amplitude')
        ax3.set_ylabel(r'Normalised Counts')

        # Plot reduced chi-squared
        ax4 = fig.add_subplot(234)
        ax4.step(x=sigmaAddArr, y=chiSqRedArr, linewidth=1.5, where="mid")
        ax4.axhline(1.0, color='r', linestyle="--")
        ax4.set_title(r"\$\chi^2_{\rm reduced}\$ vs \$\sigma_{\rm additional}\$")
        ax4.set_xlabel(r"\$\sigma_{\rm additional}\$")
        ax4.set_ylabel(r"\$\chi^2_{\rm reduced}\$")

        # Plot the probability distribution function
        ax5 = fig.add_subplot(235)
        ax5.step(x=sigmaAddArr, y=probArr, linewidth=1.5, where="mid")
        ax5.axvline(sigmaAdd, color='grey', linestyle="-", linewidth=1.5)
        ax5.axvline(sigmaAddMinus, color='r', linestyle="--", linewidth=1.0)
        ax5.axvline(sigmaAddPlus, color='r', linestyle="--", linewidth=1.0)
        ax5.set_title('Relative Likelihood')
        ax5.set_xlabel(r"\$\sigma_{\rm additional}\$")
        ax5.set_ylabel(r"P(\$\sigma_{\rm additional}\$|data)")

        # Plot the CPDF
        ax6 = fig.add_subplot(236)
        ax6.step(x=sigmaAddArr, y=CPDF, linewidth=1.5, where="mid")
        ax6.set_ylim(0, 1.05)
        ax6.axvline(sigmaAdd, color='grey', linestyle="-", linewidth=1.5)
        ax6.axhline(0.5, color='grey', linestyle="-", linewidth=1.5)
        ax6.axvline(sigmaAddMinus, color='r', linestyle="--", linewidth=1.0)
        ax6.axvline(sigmaAddPlus, color='r', linestyle="--", linewidth=1.0)
        ax6.set_title('Cumulative Likelihood')
        ax6.set_xlabel(r"\$\sigma_{\rm additional}\$")
        ax6.set_ylabel(r"Cumulative Likelihood")

        # Zoom in
        ax5.set_xlim(0, sigmaAdd + (sigmaAddPlus-sigmaAdd)*4.0)
        ax6.set_xlim(0, sigmaAdd + (sigmaAddPlus-sigmaAdd)*4.0)
        
        # Show the figure
        fig.subplots_adjust(left=0.07, bottom=0.07, right=0.97, top=0.94,
                            wspace=0.25, hspace=0.25)
        fig.show()
        
        # Feedback to user
        print("sigma_add(q) = %.4g (+%3g, -%3g)" %
              (mDict["sigmaAddQ"], mDict["dSigmaAddPlusQ"],
               mDict["dSigmaAddMinusQ"]))
        print("sigma_add(u) = %.4g (+%3g, -%3g)" %
              (mDict["sigmaAddU"], mDict["dSigmaAddPlusU"],
               mDict["dSigmaAddMinusU"]))
        input()
            
    return mDict, pltDict


#-----------------------------------------------------------------------------#
def calc_normal_tests(inArr, suffix=""):
    """Calculate metrics measuring deviation of an array from Normal."""

    # Perfrorm the KS-test
    KS_z, KS_p = kstest(inArr, "norm")
        
    # Calculate the Anderson test
    AD_z, AD_crit, AD_sig = anderson(inArr, "norm")
    
    # Calculate the skewness (measure of symmetry)
    # abs(skewness) < 0.5 =  approx symmetric
    skewVal = skew(inArr)
    SK_z, SK_p = skewtest(inArr)
    
    # Calculate the kurtosis (tails compared to a normal distribution)
    kurtosisVal = kurtosis(inArr)
    KUR_z, KUR_p = kurtosistest(inArr)

    # Return dictionary
    mDict = {"KSz" + suffix:  toscalar(KS_z),
             "KSp" + suffix:  toscalar(KS_p),
             #"ADz" + suffix: toscalar(AD_z),
             #"ADcrit" + suffix: toscalar(AD_crit),
             #"ADsig" + suffix: toscalar(AD_sig),
             "skewVal" + suffix: toscalar(skewVal),
             "SKz" + suffix: toscalar(SK_z),
             "SKp" + suffix: toscalar(SK_p),
             "kurtosisVal" + suffix: toscalar(kurtosisVal),
             "KURz" + suffix: toscalar(KUR_z),
             "KURp" + suffix: toscalar(KUR_p)
    }

    return mDict


#-----------------------------------------------------------------------------#
def measure_qu_complexity(freqArr_Hz, qArr, uArr, dqArr, duArr, fracPol,
                          psi0_deg, RM_radm2, specF=1):
    
    # Create a RM-thin model to subtract
    pModArr, qModArr, uModArr = \
             create_pqu_spectra_burn(freqArr_Hz   = freqArr_Hz,
                                     fracPolArr   = [fracPol],
                                     psi0Arr_deg  = [psi0_deg],
                                     RMArr_radm2  = [RM_radm2])
    lamSqArr_m2 = np.power(C/freqArr_Hz, 2.0)
    ndata = len(lamSqArr_m2)
    
    # Subtract the RM-thin model to create a residual q & u
    qResidArr = qArr - qModArr
    uResidArr = uArr - uModArr

    # Calculate value of additional scatter term for q & u (max likelihood)
    mDict = {}
    pDict = {}
    m1D, p1D = calc_sigma_add(xArr=lamSqArr_m2[:int(ndata/specF)],
                              yArr=(qResidArr/dqArr)[:int(ndata/specF)],
                              dyArr=(dqArr/dqArr)[:int(ndata/specF)],
                              yMed=0.0,
                              noise=1.0,
                              suffix="Q")
    mDict.update(m1D)
    pDict.update(p1D)    
    m2D, p2D = calc_sigma_add(xArr=lamSqArr_m2[:int(ndata/specF)],
                              yArr=(uResidArr/duArr)[:int(ndata/specF)],
                              dyArr=(duArr/duArr)[:int(ndata/specF)],
                              yMed=0.0,
                              noise=1.0,
                              suffix="U")
    mDict.update(m2D)
    pDict.update(p2D)
    
    # Calculate the deviations statistics
    # Done as a test for the paper, not usually offered to user.
    #mDict.update( calc_normal_tests(qResidArr/dqArr, suffix="Q") )
    #mDict.update( calc_normal_tests(uResidArr/duArr, suffix="U") )
    
    return mDict, pDict


#-----------------------------------------------------------------------------#
def measure_fdf_complexity(phiArr, FDF):

    # Second moment of clean component spectrum
    mom2FDF = calc_mom2_FDF(FDF, phiArr)

    return toscalar(mom2FDF)


#=============================================================================#
#                         DEPRECATED CODE BELOW                               #
#=============================================================================#


#-----------------------------------------------------------------------------#
def do_rmsynth(dataQ, dataU, lamSqArr, phiArr, weight=None, dtype='float32'):
    """Perform RM-synthesis on Stokes Q and U cubes. This version operates on
    data in spectral order, i.e., [zyx] => [yxz] (np.transpose(dataQ, (1,2,0)).

    *** Depricated by the faster 'do_rmsynth_planes' routine, above. ***
    
    """
    
    # Parse the weight argument
    if weight is None:
        weightArr = np.ones(lamSqArr.shape, dtype=dtype)
    else:
        weightArr = np.array(weight, dtype=dtype)
    
    # Sanity check on array sizes
    if not weightArr.shape  == lamSqArr.shape:
        print("Err: Lambda^2 and weight arrays must be the same shape.")
        return None, [None, None], None, None
    if not dataQ.shape == dataU.shape:
        print("Err: Stokes Q and U data arrays must be the same shape.")
        return None, [None, None], None, None
    nDims = len(dataQ.shape)
    if not nDims <= 3:
        print("Err: data-dimensions must be <= 3.")
        return None, [None, None], None, None
    if not dataQ.shape[-1] == lamSqArr.shape[-1]:
        print("Err: The Stokes Q and U arrays mush be in spectral order.")
        print("     # Stokes = %d, # Lamda = %d.", end=' ')
        (dataQ.shape[-1], lamSqArr.shape[-1])
        return None, [None, None], None, None

    # Reshape data arrays to allow the same recipies to work on all
    if nDims==1:
        dataQ = np.reshape(dataQ, (1, 1, dataQ.shape[-1]))
        dataU = np.reshape(dataU, (1, 1, dataU.shape[-1]))
    elif nDims==2:
        dataQ = np.reshape(dataQ, (1, dataQ.shape[-2], dataQ.shape[-1]))
        dataU = np.reshape(dataU, (1, dataU.shape[-2], dataU.shape[-1]))

    # Create a blanking mask assuming NaNs are blanked in the input data
    # Set the weight = 0 in fully blanked planes
    dataMsk = np.where(np.isnan(dataQ) + np.isnan(dataU), 0, 1)
    dataMsk = np.where(np.sum(np.sum(dataMsk, 0), 0)==0, 1, 0)
    weightArr = np.where(dataMsk==1, 0.0, weightArr)
    del dataMsk
    
    # Create a complex polarised cube, B&dB Eqns. (8) and (14)
    # Cube has dimensions (nY, nX, nFreq)
    pCube = (dataQ + 1j * dataU) * weightArr
    
    # Initialise the complex Faraday Dispersion Function (FDF) cube
    # Remember, python index order is reversed [2,1,0] = [y,x,phi]
    nY = dataQ.shape[0]
    nX = dataQ.shape[1]
    nPhi = phiArr.shape[0]
    FDFcube = np.ndarray((nY, nX, nPhi), dtype='complex')
    
    # B&dB equations (24) and (38) give the inverse sum of the weights
    # Get the weighted mean of the LambdaSq distribution (B&dB Eqn. 32)
    K = 1.0 / np.nansum(weightArr)
    lam0Sq_m2 = K * np.nansum(weightArr * lamSqArr)
    
    # Mininize the number of inner-loop operations by calculating the
    # argument of the EXP term in B&dB Eqns. (25) and (36) for the FDF
    # Returned array has dimensions (nPhi x nFreq)
    a = (-2.0 * 1j * phiArr)
    b = (lamSqArr - lam0Sq_m2) 
    arg = np.exp( np.outer(a, b) )

    # Do the synthesis at each pixel of the image
    nPix = nX * nY
    j = 0
    progress(40, 0)
    for k in range(nY):
        for i in range(nX):
            j += 1
            progress(40, ((j)*100.0/nPix))
                
            # Calculate the FDF, B&dB Eqns. (25) and (36)
            # B&dB Eqns. (25) and (36)
            FDFcube[k,i,:] = K * np.nansum(pCube[k,i,:] * arg, axis=1)
            
    # Calculate the complex Rotation Measure Spread Function
    RMSFArr, phiSamp, fwhmRMSF = get_RMSF(lamSqArr, phiArr, weightArr,
                                          lam0Sq_m2)

    # Reshape the data and FDF cube back to their original shapes
    if nDims==1:
        dataQ = np.reshape(dataQ, (dataQ.shape[-1]))
        dataU = np.reshape(dataU, (dataU.shape[-1]))
        FDFcube = np.reshape(FDFcube, (FDFcube.shape[-1]))
    elif nDims==2:
        dataQ = np.reshape(dataQ, (dataQ.shape[-2], dataQ.shape[-1]))
        dataU = np.reshape(dataU, (dataU.shape[-2], dataU.shape[-1]))
        FDFcube = np.reshape(FDFcube, (FDFcube.shape[-2], FDFcube.shape[-1]))
    
    return FDFcube, [phiSamp, RMSFArr], lam0Sq_m2, fwhmRMSF


#-----------------------------------------------------------------------------#
def get_RMSF(lamSqArr, phiArr, weightArr=None, lam0Sq_m2=None, double=True,
             fitRMSFreal=False, dtype="float32"):
    """Calculate the RMSF from 1D wavelength^2 and Faraday depth arrays.
    
    *** Depricated by the faster 'get_rmsf_planes' routine, above. ***

    """

    # Set the weight array
    if weightArr is None:
        uniformWt = True
        weightArr = np.ones(lamSqArr.shape, dtype=dtype)
    else:
        uniformWt = False
        weightArr = np.array(weightArr, dtype=dtype)
            
    # lam0Sq is the weighted mean of the LambdaSq distribution (B&dB Eqn. 32)
    K = 1.0 / np.nansum(weightArr)
    if lam0Sq_m2 is None:
        lam0Sq_m2 = K * np.nansum(weightArr * lamSqArr)

    # For cleaning the RMSF should extend by 1/2 on each side in phi-space
    if double:
        nPhi = phiArr.shape[0]
        nExt = np.ceil(nPhi/2.0)
        resampIndxArr = np.arange(2.0 * nExt + nPhi) - nExt
        phi2Arr = extrap(resampIndxArr, np.arange(nPhi, dtype='int'), phiArr)
    else:
        phi2Arr = phiArr
        
    # Calculate the RM spread function
    a = (-2.0 * 1j * phi2Arr)
    b = (lamSqArr - lam0Sq_m2) 
    RMSFArr = K * np.nansum(weightArr * np.exp( np.outer(a, b) ), 1)

    # Calculate (B&dB Equation 61) or fit the main-lobe FWHM of the RMSF
    fwhmRMSF = 3.8/(np.nanmax(lamSqArr) - np.nanmin(lamSqArr))
    if not uniformWt:
        if fitRMSFreal:
            mp = fit_rmsf(phi2Arr, RMSFArr.real)
        else:
            mp = fit_rmsf(phi2Arr, np.abs(RMSFArr))
        if mp is None or mp.status<1:
            pass
            print("Err: failed to fit the RMSF.")
            print("Defaulting to analytical value in uniform case.")
        else:
            fwhmRMSF = mp.params[2]
            
    return RMSFArr, phi2Arr, fwhmRMSF


#-----------------------------------------------------------------------------#
def do_rmclean(dirtyFDF, phiArr, lamSqArr, cutoff, maxIter=1000, gain=0.1,
               weight=None, RMSFArr=None, RMSFphiArr=None, fwhmRMSF=None,
               fitRMSFreal=False, dtype='float32', doPlots=True):
    """Perform Hogbom (Heald) clean on a single RM spectrum.

        *** Depricated by the 'do_rmsynth_hogbom' routine, above. ***"""
    
    # Initial sanity checks --------------------------------------------------#
   
    # Check that dirtyFDF is ID and get its length
    if len(dirtyFDF.shape) != 1:
        print("Err: the dirty FDF is not a 1D array.")
        sys.exit(1)
    nFDF = dirtyFDF.shape[0]

    # Check that dirtyFDF is a complex array
    if not np.iscomplexobj(dirtyFDF):
        print("Err: the dirty FDF is not a complex array.")
        sys.exit(1)
        
    # Check that phiArr is 1D and get its length
    if len(phiArr.shape) != 1:
        print("Err: the phi array is not a 1D array.")
        sys.exit(1)
    nPhi = phiArr.shape[0]

    # Check that the lamSqArr is 1D and get its length
    if len(lamSqArr.shape) != 1:
        print("Err: the lamSqArr array is not a 1D array.")
        sys.exit(1)
    nlamSq = lamSqArr.shape[0]

    # Check that phiArr and FDF arrays are the same length
    if nPhi != nFDF:
        print('Err: the phiArr and dirty FDF are not the same length.')
        sys.exit(1)
    
    # If the RMSF has been passed in then check for correct formatting:
    #  - Twice the number of channels as dirtyFDF
    #  - Must be complex
    if not RMSFArr is None:

        # Check 1D
        if len(RMSFArr.shape) != 1:
            print("Err: input RMSF must be a 1D array.")
            sys.exit(1)
        nRMSF = RMSFArr.shape[0]
        
        # Check complex
        if not np.iscomplexobj(RMSFArr):
            print("Err: the RMSF is not a complex array.")
            sys.exit(1)
    
        # Check RMSF is at least double the FDF spectrum
        if not (nRMSF >= 2 * nFDF):
            print('Err: the RMSF must be twice the length of the FDF.')
            sys.exit(1)

        # Check that phiSampArr is also present and the same length
        if RMSFphiArr is None:
            print('Err: the phi sampling array must be passed with the RMSF.')
            sys.exit(1)
        nRMSFphi = RMSFphiArr.shape[0]
        if not nRMSF==nRMSFphi:
            print('Err: the RMSF and phi sampling array must be equal length.')
            sys.exit(1)
            
        # Calculate or fit the main-lobe FWHM of the RMSF
        # B&dB Equation (61)
        fwhmRMSF = 2.0 * m.sqrt(3.0)/(np.nanmax(lamSqArr) -
                                  np.nanmin(lamSqArr))
        if fitRMSFreal:
            mp = fit_rmsf(RMSFphiArr, RMSFArr.real)
        else:
            mp = fit_rmsf(RMSFphiArr, np.abs(RMSFArr))
        if mp is None or mp.status<1:
            pass
            print('Err: failed to fit the RMSF.')
            print("Defaulting to analytical value in uniform case.")
        else:
            fwhmRMSF = mp.params[2]
    
    # If the weight array has been passed in ...
    if not weight is None:
        
        uniformWt = False
        weightArr = np.array(weight, dtype=dtype)
    
        # Check weightArr and lamSqArr have the same length
        if not weightArr.shape[0] == lamSqArr.shape[0]:
            print('Err: the lamSqArr and weightArr are not the same length.')
            sys.exit(1)
            
    # or else use uniform weighting
    else:
        uniformWt = True
        weightArr = np.ones(lamSqArr.shape, dtype=dtype)

    if doPlots:
        
        from matplotlib import pyplot as plt
        
        # Setup the figure to track the clean
        fig = plt.figure(figsize=(12.0, 8))
        ax = fig.add_subplot(111)
        yMaxPlot = np.nanmax(np.abs(dirtyFDF))
        yMinPlot = np.nanmin(np.abs(dirtyFDF))
        yRangePlot = yMaxPlot - yMinPlot
        yMaxPlot +=  yRangePlot * 0.05
        yMinPlot -=  yRangePlot * 0.05
        ax.set_ylim([yMinPlot, yMaxPlot])
        fig.show()
        
    # Prerequisite calculations ----------------------------------------------#
    
    # Calculate the normalisation constant.
    # BdB Equations (24) and (38) give the inverse sum of the weights.
    K = 1.0 / np.nansum(weightArr)
    
    # Calculate the default lambda_0^2:
    # the weighted mean of the LambdaSq distribution (B&dB Eqn. 32).
    lam0Sq_m2 = K * np.nansum(weightArr * lamSqArr)

    # Calculate the RMSF if it has not been passed in 
    # Equation (26) OF BdB05
    if RMSFArr is None:
        RMSFArr, phi2Arr, fwhmRMSF= get_RMSF(lamSqArr, phiArr, weightArr,
                                             lam0Sq_m2)
    else:
        phi2Arr = RMSFphiArr
    
    # Find the index of the peak of the RMSF
    indxMaxRMSF = np.nanargmax(RMSFArr)
    
    # Initialise arrays to hold the residual FDF, clean components, clean FDF
    residFDF = dirtyFDF.copy()
    ccArr = np.zeros(phiArr.shape, dtype='complex')
    cleanFDF = np.zeros(phiArr.shape, dtype='complex')

    # HOGBOM CLEAN -----------------------------------------------------------#

    # Calculate the padding in the sampled RMSF
    # Assumes only integer shifts and symmetric
    phiMin = np.min(phiArr)
    nPhiPad = np.argwhere(phi2Arr==phiMin)[0][0]

    # Main CLEAN loop
    iterCount = 0
    while ( np.max(np.abs(residFDF)) >= cutoff and iterCount < maxIter ):
        print(np.max(np.abs(residFDF)), cutoff)
        # Get the absolute peak channel and values of the residual FDF at peak
        indxPeakFDF = np.nanargmax(np.abs(residFDF))
        peakFDFvals = residFDF[indxPeakFDF]

        # What is the faraday depth at this channel?
        phiPeak = phiArr[indxPeakFDF]
        
        # A clean component (CC) is the max absolute amplitude * loop-gain
        #cc = gain * maxAbsResidFDF
        cc = gain * peakFDFvals
        ccArr[indxPeakFDF] += cc
        
        # At which channel is the CC located at in the RMSF?
        indxPeakRMSF = np.argwhere(phi2Arr==phiPeak)[0][0]
        
        # Shift the RMSF in Faraday Depth so that its peak is centred above
        # this CC
        shiftedRMSFArr = np.roll(RMSFArr, indxPeakRMSF-indxMaxRMSF)
        
        # Clip the shifted RMSF to correspond to our FD range
        shiftedRMSFArr = shiftedRMSFArr[nPhiPad:-nPhiPad]
        
        # Subtract the product of the CC shifted RMSF from the residual FDF
        residFDF -= cc * shiftedRMSFArr
 
        # Restore the CC * a Gaussian 'main peak' RMSF to the cleaned FDF
        cleanFDF += cc * np.exp(-2.77258872224 *
                                np.power( (phiArr - phiPeak)/fwhmRMSF, 2.0)) 
        
        # Plot the progress of the clean
        if doPlots:
            ax.cla()
            ax.step(phiArr, np.abs(ccArr), color='g',marker='None',mfc='w',
                    mec='g', ms=10, label='none')
            ax.step(phiArr, np.abs(residFDF), color='r',marker='None',mfc='w',
                    mec='g', ms=10, label='none')
            ax.step(phiArr, np.abs(shiftedRMSFArr), color='b',marker='None',
                    mfc='w', mec='g', ms=10, label='none')
            ax.step(phiArr, np.abs(cleanFDF), color='k',marker='None',mfc='w',
                    mec='g', ms=10, label='none')
        
            ax.set_ylim(yMinPlot, yMaxPlot)
            plt.draw()

        # Iterate ...
        iterCount += 1
        print("Iteration %d", end=' ')
        iterCount

    # End clean loop ---------------------------------------------------------#

    # Restore the final residuals to the cleaned FDF
    cleanFDF += residFDF
    
    # Plot the final spectrum
    if doPlots:
        ax.cla()
        ax.step(phiArr, np.abs(dirtyFDF), color='grey',marker='None',mfc='w',
                mec='g', ms=10, label='none')
        ax.step(phiArr, np.abs(cleanFDF), color='k',marker='None',mfc='w',
                mec='g', ms=10, label='none')
        ax.step(phiArr, np.abs(ccArr), color='g',marker='None',mfc='w',
                mec='g', ms=10, label='none')
        ax.step(phiArr, cleanFDF.real, color='r',marker='None',mfc='w',
                mec='g', ms=10, label='none')
        ax.step(phiArr, cleanFDF.imag, color='b',marker='None',mfc='w',
                mec='g', ms=10, label='none')
            
        ax.set_xlabel('phi')
        ax.set_ylabel('Amplitude')
        ax.set_ylim(yMinPlot, yMaxPlot)
        fig.show()
        input()

    return cleanFDF, ccArr, fwhmRMSF, iterCount


#-----------------------------------------------------------------------------#
def plot_complexity(freqArr_Hz, qArr, uArr, dqArr, duArr, fracPol, psi0_deg,
                    RM_radm2):
    
    import matplotlib.pyplot as plt
    from matplotlib.ticker import MaxNLocator
    from .util_plotTk import plot_pqu_vs_lamsq_ax
    
    lamSqArr_m2 = np.power(C/freqArr_Hz, 2.0)

    # Create a RM-thin model to subtract
    pModArr, qModArr, uModArr = \
             create_pqu_spectra_burn(freqArr_Hz   = freqArr_Hz,
                                     fracPolArr   = [fracPol],
                                     psi0Arr_deg  = [psi0_deg],
                                     RMArr_radm2  = [RM_radm2])
        
    # Subtract the RM-thin model to create a residual q & u
    qResidArr = qArr - qModArr
    uResidArr = uArr - uModArr
    qResidNorm = qResidArr/dqArr
    uResidNorm = uResidArr/duArr
    
    # High resolution models
    freqHirArr_Hz =  np.linspace(freqArr_Hz[0], freqArr_Hz[-1], 10000) 
    lamSqHirArr_m2 = np.power(C/freqHirArr_Hz, 2.0)
    pModArr, qModArr, uModArr = \
             create_pqu_spectra_burn(freqArr_Hz   = freqHirArr_Hz,
                                     fracPolArr   = [fracPol],
                                     psi0Arr_deg  = [psi0_deg],
                                     RMArr_radm2  = [RM_radm2])
    
    # Plot the fractional spectra
    fig = plt.figure(figsize=(12.0, 10.0))        
    ax1 = fig.add_subplot(221)
    plot_pqu_vs_lamsq_ax(ax=ax1,
                         lamSqArr_m2 = lamSqArr_m2,
                         qArr        = qArr,
                         uArr        = uArr,
                         dqArr       = dqArr,
                         duArr       = duArr,                             
                         qModArr     = qModArr,
                         uModArr     = uModArr,
                         lamSqHirArr_m2 = lamSqHirArr_m2)
    
    # Plot the residual in lambda-sq space
    ax2 = fig.add_subplot(222)
    ax2.errorbar(x=lamSqArr_m2, y=qResidArr, mec='none', mfc='b', ms=4,
                 fmt='o', label='q Residual')
    ax2.errorbar(x=lamSqArr_m2, y=uResidArr, mec='none', mfc='r', ms=4,
                 fmt='o', label='u Residual')
    ax2.axhline(0, color='grey')
    ax2.yaxis.set_major_locator(MaxNLocator(4))
    ax2.xaxis.set_major_locator(MaxNLocator(4))
    ax2.set_xlabel(r"\$\lambda^2\$ (m\$^2\$)")
    #ax2.set_ylabel('Residual (\$\sigma\$)')
    ax2.set_ylabel('Residual (fractional polarisation)')

    # Plot the distribution of the residual
    ax3 = fig.add_subplot(223)
    nBins = 30
    n, b, p = ax3.hist(qResidNorm, nBins, normed=1, edgecolor="b",
                       histtype='step', linewidth=1.0, zorder=2)
    n, b, p = ax3.hist(uResidNorm, nBins, normed=1, edgecolor="r",
                       histtype='step', linewidth=1.0, zorder=2)
    
    # Overlay a Gaussian
    H = 1.0/m.sqrt(2.0*m.pi)                  # Normalised height
    FWHM = 2.0 * m.sqrt(2.0 * m.log(2.0))     # 1-sigma
    
    x = np.linspace(b[0], b[-1], 1000)
    g = gauss1D(amp=H, mean=0.0, fwhm=FWHM)(x)
    ax3.plot(x, g, color='k', linewidth=2, linestyle="--", zorder=1)
    ax3.set_ylabel('Normalised Units')
    ax3.set_xlabel('Residual (\$\sigma\$)')

    # Plot the cumulative distribution function
    N = len(qResidNorm)
    cumArr = np.array(list(range(N)))/float(N)
    qResidNormSrt = np.sort(qResidNorm)
    uResidNormSrt = np.sort(uResidNorm)
    ax4 = fig.add_subplot(224)
    ax4.step(qResidNormSrt, cumArr, color='b')
    ax4.step(uResidNormSrt, cumArr, color='r')
    x, y = norm_cdf(mean=0.0, std=1.0, N=1000)
    ax4.step(x, y, color='k', linewidth=2, linestyle="--", zorder=1)
    ax4.set_ylabel('CDF')
    ax4.set_xlabel('Residual (\$\sigma\$)')

    return fig



def threeDnoise_do_rmsynth_planes(dataQ, dataU, lambdaSqArr_m2, phiArr_radm2, 
                      weightArr=None, lam0Sq_m2=None, nBits=32, verbose=False,log=print):
    """Perform RM-synthesis on Stokes Q and U cubes (1,2 or 3D). This version
    of the routine loops through spectral planes and is faster than the pixel-
    by-pixel code. This version also correctly deals with isolated clumps of
    NaN-flagged voxels within the data-cube (unlikely in interferometric cubes,
    but possible in single-dish cubes). Input data must be in standard python
    [z,y,x] order, where z is the frequency axis in ascending order.

    dataQ           ... 1, 2 or 3D Stokes Q data array
    dataU           ... 1, 2 or 3D Stokes U data array
    lambdaSqArr_m2  ... vector of wavelength^2 values (assending freq order)
    phiArr_radm2    ... vector of trial Faraday depth values
    weightArr       ... 1, 2 or 3D array of weights, default [None] is Uniform (all 1s)
    nBits           ... precision of data arrays [32]
    verbose         ... print feedback during calculation [False]
    
    Returns:
        FDFcube     ... 1, 2, or 3D complex array of Faraday spectra
        lam0Sq_m2   ... 0, 1, or 2D array of lambda_0^2 values.
    """
    
    log('3D noise functions are still in prototype stage! Proper function is not guaranteed!')
    # Default data types
    dtFloat = "float" + str(nBits)
    dtComplex = "complex" + str(2*nBits)

    # Set the weight array
    if weightArr is None:
        weightArr = np.ones(dataQ.shape, dtype=dtFloat)
    weightArr = np.where(np.isnan(weightArr), 0.0, weightArr)
    
    # Sanity check on array sizes
    if (not weightArr.shape  == lambdaSqArr_m2.shape) and (not weightArr.shape == dataQ.shape):
        log("Err: Weight array must have same size as lambda^2 or Q/U arrays.")
        return None, None
    if not dataQ.shape == dataU.shape:
        log("Err: Stokes Q and U data arrays must be the same shape.")
        return None, None
    nDims = len(dataQ.shape)
    if not dataQ.shape[0] == lambdaSqArr_m2.shape[0]:
        log("Wavelength array and first axis of data must have same length.")
        return None, None
    if not nDims <= 3:
        log("Err: data dimensions must be <= 3.")
        return None, None
    if not dataQ.shape[0] == lambdaSqArr_m2.shape[0]:
        log("Err: Data depth does not match lambda^2 vector (%d vs %d).", end=' ')
        (dataQ.shape[0], lambdaSqArr_m2.shape[0])
        print("     Check that data is in [z, y, x] order.")
        return None, None
    
    # Reshape the data arrays to 3 dimensions
    if nDims==1:
        dataQ = np.reshape(dataQ, (dataQ.shape[0], 1, 1))
        dataU = np.reshape(dataU, (dataU.shape[0], 1, 1))
    elif nDims==2:
        dataQ = np.reshape(dataQ, (dataQ.shape[0], dataQ.shape[1], 1))
        dataU = np.reshape(dataU, (dataU.shape[0], dataU.shape[1], 1))
    
    #Check shape of weight array and pad if necessary:
    if weightArr.ndim < 3:
        weightArr=np.repeat(weightArr,dataQ.shape)
    
    
    # Create a complex polarised cube, B&dB Eqns. (8) and (14)
    # Array has dimensions [nFreq, nY, nX]
    pCube = (dataQ + 1j * dataU) * weightArr
    
    # Check for NaNs (flagged data) in the cube & set to zero
    mskCube = np.isnan(pCube)
    pCube = np.nan_to_num(pCube)
    
    # If full planes are flagged then set corresponding weights to zero
    mskPlanes =  np.sum(np.sum(~mskCube, axis=1), axis=1)
    mskPlanes = np.where(mskPlanes==0, 0, 1)
    weightArr *= mskPlanes[:,np.newaxis,np.newaxis]
    
    # Initialise the complex Faraday Dispersion Function cube
    nX = dataQ.shape[-1]
    nY = dataQ.shape[-2]
    nPhi = phiArr_radm2.shape[0]
    FDFcube = np.zeros((nPhi, nY, nX), dtype=dtComplex)

    # lam0Sq_m2 is the weighted mean of lambda^2 distribution (B&dB Eqn. 32)
    # Calculate a per-pixel lam0Sq_m2 value, ignoring isolated flagged voxels
    K = 1.0 / np.sum(weightArr,axis=0)
    if lam0Sq_m2 is None:
        lam0Sq_m2 = K * np.sum(weightArr * lambdaSqArr_m2[:,np.newaxis,np.newaxis],axis=0)
    
    # The K value used to scale each FDF spectrum must take into account
    # flagged voxels data in the datacube and can be position dependent
    weightCube =  np.invert(mskCube) * weightArr
    with np.errstate(divide='ignore', invalid='ignore'):
        KArr = np.true_divide(1.0, np.sum(weightCube, axis=0))
        KArr[KArr == np.inf] = 0
        KArr = np.nan_to_num(KArr)
        
    # Do the RM-synthesis on each plane
    if verbose:
        log("Running RM-synthesis by channel.")
        progress(40, 0)
    a = lambdaSqArr_m2[:, np.newaxis, np.newaxis] - lam0Sq_m2[np.newaxis, :, :]
    for i in range(nPhi):
        if verbose:
            progress(40, ((i+1)*100.0/nPhi))
        arg = np.exp(-2.0j * phiArr_radm2[i] * a)
        FDFcube[i, :, :] = KArr * np.sum(pCube * arg, axis=0)
    # Remove redundant dimensions in the FDF array
    FDFcube = np.squeeze(FDFcube)
    lam0Sq_m2=np.squeeze(lam0Sq_m2)

    return FDFcube, lam0Sq_m2


#-----------------------------------------------------------------------------#
#3D noise functions are still in prototype stage! Proper function is not guaranteed!
def threeDnoise_get_rmsf_planes(lambdaSqArr_m2, phiArr_radm2, weightArr=None, 
                    lam0Sq_m2=None, double=True, fitRMSF=False,
                    fitRMSFreal=False, nBits=32, verbose=False,log=print):
    """Calculate the Rotation Measure Spread Function from inputs. This version
    returns a cube (1, 2 or 3D) of RMSF spectra based on the shape of a
    boolean mask and/or weight array, where flagged data are True and unflagged data False.
    If only whole planes (wavelength channels) are flagged then the RMSF is the
    same for all pixels and the calculation is done once and replicated to the
    dimensions of the mask. If some isolated voxels are flagged then the RMSF
    is calculated by looping through each wavelength plane, which can take some
    time. By default the routine returns the analytical width of the RMSF main
    lobe but can also use MPFIT to fit a Gaussian.
    This version assumes that masking for bad voxels has already been applied to the
    weight array (as zeros or NaNs).
    If no weight array is supplied, uniform (equal) weights are assumed.
    
    lambdaSqArr_m2  ... vector of wavelength^2 values (assending freq order)
    phiArr_radm2    ... vector of trial Faraday depth values
    weightArr       ... array (1/2/3D) of weights, default [None] is no weighting    
    lam0Sq_m2       ... force a reference lambda^2 value (def=calculate) [None]
    double          ... pad the Faraday depth to double-size [True]
    fitRMSF         ... fit the main lobe of the RMSF with a Gaussian [False]
    fitRMSFreal     ... fit RMSF.real, rather than abs(RMSF) [False]
    nBits           ... precision of data arrays [32]
    verbose         ... print feedback during calculation [False]
    
    """
    log('3D noise functions are still in prototype stage! Proper function is not guaranteed!')
    # Default data types
    dtFloat = "float" + str(nBits)
    dtComplex = "complex" + str(2*nBits)
    
    # For cleaning the RMSF should extend by 1/2 on each side in phi-space
    if double:
        nPhi = phiArr_radm2.shape[0]
        nExt = np.ceil(nPhi/2.0)
        resampIndxArr = np.arange(2.0 * nExt + nPhi) - nExt
        phi2Arr = extrap(resampIndxArr, np.arange(nPhi, dtype='int'),
                         phiArr_radm2)
    else:
        phi2Arr = phiArr_radm2

    # Set the weight array
    if weightArr is None:
        weightArr = np.ones(lambdaSqArr_m2.shape, dtype=dtFloat)
    weightArr = np.where(np.isnan(weightArr), 0.0, weightArr)
    nDims = weightArr.ndim



    # Set the mask array (default to 1D, no masked channels)
    
    
    # Sanity checks on array sizes
#    if not weightArr.shape  == lambdaSqArr_m2.shape:
#        print("Err: wavelength^2 and weight arrays must be the same shape.")
#        return None, None, None, None
    if not nDims <= 3:
        log("Err: mask dimensions must be <= 3.")
        return None, None, None, None
    if not weightArr.shape[0] == lambdaSqArr_m2.shape[0]:
        log("Error: Weight depth does not match lambda^2 vector ({} vs {}).".format(weightArr.shape[0], lambdaSqArr_m2.shape[-1]))

        log("Check that the mask is in [z, y, x] order.")
        return None, None, None, None
    

    #Adjust dimensions of weightArr to be 3D no matter what, for convenience/generality below
    if nDims == 1:
        weightArr=weightArr[:,np.newaxis,np.newaxis]
    elif nDims == 2:
        weightArr=weightArr[:,:,np.newaxis]
    
    
    # Initialise the complex RM Spread Function cube
    nX = weightArr.shape[-1]
    nY = weightArr.shape[-2]
    nPix = nX * nY
    nPhi = phi2Arr.shape[0]
    RMSFcube = np.ones((nPhi, nY, nX), dtype=dtComplex)

    # If full planes are flagged then set corresponding weights to zero
    #Check if weights are uniform across the image plane:
    pixel_variation=np.sum(np.std(weightArr,axis=(1,2)))
    if pixel_variation == 0.:
        do1Dcalc=True
    else:
        do1Dcalc=False
    
    
    # lam0Sq is the weighted mean of LambdaSq distribution (B&dB Eqn. 32)
    # Calculate a lam0Sq_m2 value per pixel, ignoring isolated flagged voxels
    K = 1.0 / np.nansum(weightArr,axis=0)
    lam0Sq_m2 = K * np.nansum(weightArr * lambdaSqArr_m2[:,np.newaxis,np.newaxis],axis=0)

    # Calculate the analytical FWHM width of the main lobe    
    fwhmRMSF = 2.0 * m.sqrt(3.0)/(np.nanmax(lambdaSqArr_m2) -
                                  np.nanmin(lambdaSqArr_m2))

    # Do a simple 1D calculation and replicate along X & Y axes
    if do1Dcalc:
        if verbose:
            log("Calculating 1D RMSF and replicating along X & Y axes.")

        # Calculate the RMSF
        a = (-2.0 * 1j * phi2Arr).astype(dtComplex)
        b = (lambdaSqArr_m2 - lam0Sq_m2[0,0])
        RMSFArr = K[0,0] * np.sum(weightArr[:,0,0] * np.exp( np.outer(a, b) ), 1)
        
        # Fit the RMSF main lobe
        fitStatus = -1
        if fitRMSF:
            if verbose:
                log("Fitting Gaussian to the main lobe.")
            if fitRMSFreal:
                mp = fit_rmsf(phi2Arr, RMSFcube.real)
            else:
                mp = fit_rmsf(phi2Arr, np.abs(RMSFArr))
            if mp is None or mp.status<1:
                 pass
                 log("Err: failed to fit the RMSF.")
                 log("     Defaulting to analytical value.")
            else:
                fwhmRMSF = mp.params[2]
                fitStatus = mp.status

        # Replicate along X and Y axes
        RMSFcube = np.tile(RMSFArr[:, np.newaxis, np.newaxis], (1, nY, nX))
        fwhmRMSFArr = np.ones((nY,nX), dtype=dtFloat) * fwhmRMSF
        statArr = np.ones((nY, nX), dtype="int") * fitStatus

    # Calculate the RMSF at each pixel
    else:
        if verbose:
            log("Calculating RMSF in 3D.")

        # The K value used to scale each RMSF must take into account
        # isolated flagged voxels data in the datacube
        with np.errstate(divide='ignore', invalid='ignore'):
            KArr = np.true_divide(1.0, np.sum(weightArr, axis=0))
            KArr[KArr == np.inf] = 0
            KArr = np.nan_to_num(KArr)

        # Calculate the RMSF for each plane
        if verbose:
            progress(40, 0)
        a = lambdaSqArr_m2[:, np.newaxis, np.newaxis] - \
            lam0Sq_m2[np.newaxis, :, :]
        for i in range(nPhi):
            if verbose:
                progress(40, ((i+1)*100.0/nPhi))
            arg = np.exp(-2.0j * phi2Arr[i] * a)
#            RMSFcube[i,:,:] =  KArr * np.sum(uCube * arg, axis=0)
            RMSFcube[i,:,:] =  KArr * np.sum(weightArr * arg, axis=0)
        # Default to the analytical RMSF
        fwhmRMSFArr = np.ones((nY, nX), dtype=dtFloat) * fwhmRMSF
        statArr = np.ones((nY, nX), dtype="int") * (-1)
    
        # Fit the RMSF main lobe
        if fitRMSF:
            if verbose:
                log("Fitting main lobe in each RMSF spectrum.")
                log("> This may take some time!")
            progress(40, 0)
            k = 0
            for i in range(nX):
                for j in range(nY):
                    k += 1
                    if verbose:
                        progress(40, (k*100.0/nPix))
                    if fitRMSFreal:
                        mp = fit_rmsf(phi2Arr, RMSFcube[:,j,i].real)
                    else:
                        mp = fit_rmsf(phi2Arr, np.abs(RMSFcube[:,j,i]))
                    if not (mp is None or mp.status<1):
                        fwhmRMSFArr[j,i] = mp.params[2]
                        statArr[j,i]  = mp.status
    
    # Remove redundant dimensions
    RMSFcube = np.squeeze(RMSFcube)
    fwhmRMSFArr = np.squeeze(fwhmRMSFArr)
    statArr = np.squeeze(statArr)
    
    return RMSFcube, phi2Arr, fwhmRMSFArr, statArr

    <|MERGE_RESOLUTION|>--- conflicted
+++ resolved
@@ -394,11 +394,7 @@
 def do_rmclean_hogbom(dirtyFDF, phiArr_radm2, RMSFArr, phi2Arr_radm2,
                       fwhmRMSFArr, cutoff, maxIter=1000, gain=0.1,
                       mskArr=None, nBits=32, verbose=False, doPlots=False,
-<<<<<<< HEAD
-                      pool=None, chunksize=None,log=print, window=False):
-=======
                       pool=None, chunksize=None,log=print, window=0):
->>>>>>> 108289bb
     """Perform Hogbom CLEAN on a cube of complex Faraday dispersion functions
     given a cube of rotation measure spread functions.
 
@@ -546,11 +542,7 @@
 
     def __init__(self, RMSFArr, phi2Arr_radm2, phiArr_radm2, fwhmRMSFArr, 
                  iterCountArr, maxIter=1000, gain=0.1, cutoff=0,nbits=32, 
-<<<<<<< HEAD
-                 verbose=False, window=False):
-=======
                  verbose=False, window=0):
->>>>>>> 108289bb
         self.RMSFArr = RMSFArr
         self.phi2Arr_radm2 = phi2Arr_radm2
         self.phiArr_radm2 = phiArr_radm2
@@ -582,31 +574,10 @@
         # Assumes only integer shifts and symmetric
         nPhiPad = int((len(self.phi2Arr_radm2)-len(self.phiArr_radm2))/2)
 
-<<<<<<< HEAD
-        # Find first peak before main loop
-        indxPeakFDF_0 = np.argmax(np.abs(residFDF))
-        peakFDFval_0 = residFDF[indxPeakFDF_0]
-        phiPeak_0 = self.phiArr_radm2[indxPeakFDF_0]
-
-        # Main CLEAN loop
-        iterCount = 0
-        while (np.max(np.abs(residFDF)) >= self.cutoff
-                and iterCount <= self.maxIter):
-            if not self.window or iterCount==0:
-                window_idx = np.ones_like(residFDF).astype(bool)
-                window_pad = 0
-            elif self.window and iterCount > 0:
-                # Exlude pixels ± 1RMSF from first peak
-                window_idx = ~((self.phiArr_radm2 > phiPeak_0 + fwhmRMSFArr) | \
-                                (self.phiArr_radm2 < phiPeak_0 - fwhmRMSFArr))
-                window_pad = np.where(window_idx)[0][0]
-=======
         iterCount = 0
         while (np.max(np.abs(residFDF)) >= self.cutoff and iterCount <= self.maxIter):
->>>>>>> 108289bb
             # Get the absolute peak channel, values and Faraday depth
-            indxPeakFDF = np.argmax(np.abs(residFDF)[window_idx])
-            indxPeakFDF += window_pad
+            indxPeakFDF = np.argmax(np.abs(residFDF))
             peakFDFval = residFDF[indxPeakFDF]
             phiPeak = self.phiArr_radm2[indxPeakFDF]
 
