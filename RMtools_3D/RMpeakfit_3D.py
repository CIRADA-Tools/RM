--- conflicted
+++ resolved
@@ -161,60 +161,6 @@
         except:
             pass
 
-<<<<<<< HEAD
-
-def remove_header_third_fourth_axis(header):
-    """Removes extra axes from header to compress down to 2 axes"""
-    # List of keys related to the 3rd and 4th axes to remove (essentially everything with a '3' or '4')
-    keys_to_remove = [
-        "NAXIS3",
-        "NAXIS4",
-        "CRPIX3",
-        "CRPIX4",
-        "CDELT3",
-        "CDELT4",
-        "CUNIT3",
-        "CUNIT4",
-        "CTYPE3",
-        "CTYPE4",
-        "CRVAL3",
-        "CRVAL4",
-        "PC1_3",
-        "PC2_3",
-        "PC3_3",
-        "PC4_3",
-        "PC1_4",
-        "PC2_4",
-        "PC3_4",
-        "PC4_4",
-        "PC3_1",
-        "PC3_2",
-        "PC3_3",
-        "PC3_4",
-        "PC4_1",
-        "PC4_2",
-        "PC4_3",
-        "PC4_4",
-    ]
-
-    for key in keys_to_remove:
-        # Header can dynamically change when keys are removed so use pop
-        header.pop(key, None)
-
-    # Set correct NAXIS
-    header["NAXIS"] = 2
-
-    # Remove STOKES for 2D maps
-    if "STOKES" in header:
-        del header["STOKES"]
-
-    # Finally set correct WCSAXES param if its in there
-    if "WCSAXES" in header:
-        header["WCSAXES"] = 2
-
-    return header
-=======
->>>>>>> e24322db
 
 
 def save_maps(map_dict, prefix_path, FDFheader):
