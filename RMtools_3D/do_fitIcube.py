--- conflicted
+++ resolved
@@ -77,23 +77,12 @@
                                  formatter_class=argparse.RawTextHelpFormatter)
     parser.add_argument("fitsI", metavar="StokesI.fits", nargs=1,
                         help="FITS cube containing Stokes I data.")
-<<<<<<< HEAD
     parser.add_argument("-freqFile", dest="freq_file", default="",type=str,
                        help="Path + ASCII file containing the frequency vector. If not provided,\nfrequencies are derived from fits header.")
-=======
->>>>>>> 5d057604
     parser.add_argument("-f", dest="fit_function", type=str, default="log",
                         help="Stokes I fitting function: 'linear' or ['log'] polynomials.")
     parser.add_argument("-p", dest="polyOrd", type=int, default=2,
                         help="polynomial order to fit to I spectrum: 0-5 supported, 2 is default.\nSet to negative number to enable dynamic order selection.")
-<<<<<<< HEAD
-    parser.add_argument("-t", dest="threshold", type=float, default=-5,
-                        help="Noise cutoff threshold (+ve = abs, -ve = sigma) [-5].")
-    parser.add_argument("-n", dest="num_cores", type=int, default=10,
-                        help="Number of cores to use for multiprocessing. Default is 10.")
-    parser.add_argument("-m", dest="apply_mask", action='store_true',
-                        help="Apply masking before spectral fitting. Default is False.")                   
-=======
     parser.add_argument("-c", dest="cutoff", type=float, default=-5,
                         help="emission cutoff (+ve = abs, -ve = sigma) [-5].")
     parser.add_argument("-t", dest="threshold", type=float, default=3,
@@ -102,7 +91,6 @@
                         help="Number of cores to use for multiprocessing. Default is 10.")
     parser.add_argument("-m", dest="apply_mask", action='store_true',
                         help="Apply masking before spectral fitting. Default is False.")
->>>>>>> 5d057604
     parser.add_argument("-o", dest="prefixOut", default="",
                         help="Prefix to use for to output file names.")
     parser.add_argument("-odir", dest="outDir", default="",
@@ -116,7 +104,6 @@
         if not os.path.exists(f):
             print("File does not exist: '%s'." % f)
             sys.exit()
-<<<<<<< HEAD
     out_directory = args. outDir
     if not out_directory:
         out_directory, dummy = os.path.split(args.fitsI[0])
@@ -130,14 +117,6 @@
     else:   
         print("Frequency file not provided. Deriving frequencies from the fits header.")
         freqArr_Hz = get_freq_array (I_filename) 
-=======
-    dataDir, dummy = os.path.split(args.fitsI[0])
-    
-    I_filename = args.fitsI[0]
-    
-    datacube, headI = open_datacube(fitsI=I_filename, verbose=args.verbose)
-    freqArr_Hz = get_freq_array (I_filename) 
->>>>>>> 5d057604
        
     # Run polynomial fitting on the spectra
     make_model_I(datacube     = datacube, 
@@ -145,11 +124,7 @@
                  freqArr_Hz   = freqArr_Hz,
                  polyOrd      = args.polyOrd,
                  prefixOut    = args.prefixOut,
-<<<<<<< HEAD
                  outDir       = out_directory,
-=======
-                 outDir       = dataDir,
->>>>>>> 5d057604
                  nBits        = 32,
                  threshold    = args.threshold,
                  apply_mask   = args.apply_mask,
@@ -162,8 +137,6 @@
 
 
 def open_datacube(fitsI, verbose=True):
-<<<<<<< HEAD
-
     """ Reads the image fits
     
     Parameters: 
@@ -174,8 +147,6 @@
     datacube: Image data
     header: Fits header  
     """
-=======
->>>>>>> 5d057604
 
     # Default data type
     
@@ -188,11 +159,7 @@
         print("Err: only 3 or 4 dimensions supported: D = %d." % header["NAXIS"])
         sys.exit()
 
-<<<<<<< HEAD
     # freq_axis=find_freq_axis(header) 
-=======
-    # freq_axis=find_freq_axis(headI) 
->>>>>>> 5d057604
     # #If the frequency axis isn't the last one, rotate the array until it is.
     # #Recall that pyfits reverses the axis ordering, so we want frequency on
     # #axis 0 of the numpy array.
@@ -202,7 +169,6 @@
     return datacube, header
     
     
-<<<<<<< HEAD
 def get_frequencies(datacube, header, freqFile):
 
     """ Reads a frequency file
@@ -217,11 +183,6 @@
     """
 
     nBits = np.abs(header['BITPIX'])    
-=======
-def get_frequencies(datacube, headI, freqFile):
-
-    nBits = np.abs(headI['BITPIX'])    
->>>>>>> 5d057604
     dtFloat = "float" + str(nBits)
 
     nChan = datacube.shape[0] # for now, assumes frequency is the first axis
@@ -236,7 +197,6 @@
     return freqArr_Hz
    
    
-<<<<<<< HEAD
 def cube_noise(datacube, header, freqArr_Hz, threshold=-5):
 
 
@@ -256,20 +216,6 @@
     Returns:
     rms_Arr: An array containing rms values of each channel
     mskSrc:  A 2D image data containing masking values (0s and 1s)
-=======
-def cube_noise(datacube, header, freqArr_Hz, cutoff=-1, threshold=3):
-
-
-    """
-    Estimate channel noise of a cube data. Returns rms values and a mask 2D data.
-     
-    datacube: input cube data.
-    header : header of a cube image
-    frequency: frequency values of a cube image in Hz.
-    cutoff : cut off to use for creating the final mask. +ve cutoff means absolute, -ve sigma. 
-    threshold : Sigma cut off to use to remove emission pixels before calculating rms_noise.  
-     
->>>>>>> 5d057604
     """
     nBits=np.abs(header['BITPIX'])    
     dtFloat = "float" + str(nBits)    
@@ -300,38 +246,23 @@
         medTmp = np.nanmedian(dataPlane[idxSky])
         
         # Pass 2: use a fixed 3-sigma cutoff to mask off emission
-<<<<<<< HEAD
         idxSky = np.where(dataPlane < medTmp + rmsTmp * 3)
-=======
-        
-        idxSky = np.where(dataPlane < medTmp + rmsTmp * threshold)
->>>>>>> 5d057604
         medSky[i] = np.nanmedian(dataPlane[idxSky])
         rmsArr[i] = MAD(dataPlane[idxSky])
 
         
-<<<<<<< HEAD
         # When building final emission mask treat +ve threshold as absolute
         # values and negative threshold as sigma values
         if threshold > 0:
             idxSrc = np.where(dataPlane > threshold)
         else:
             idxSrc = np.where(dataPlane > medSky[i] -1 * rmsArr[i] * threshold)
-=======
-        # When building final emission mask treat +ve cutoffs as absolute
-        # values and negative cutoffs as sigma values
-        if cutoff > 0:
-            idxSrc = np.where(dataPlane > cutoff)
-        else:
-            idxSrc = np.where(dataPlane > medSky[i] -1 * rmsArr[i] * cutoff)
->>>>>>> 5d057604
 
         mskSrc[idxSrc] +=1
 
     end = time.time()
     print(' For loop masking takes %.3fs'%(end-start))
     return rmsArr, mskSrc
-<<<<<<< HEAD
   
     
 def savefits_mask(data, header, outDir, prefixOut):
@@ -390,78 +321,7 @@
     prefixOut: prefix to use on the output name 
     """
     
-=======
-
-    
-    
-def channel_noise(chan, datacube, header, cutoff, threshold, nBits):
-    
-    dtFloat = "float" + str(nBits)    
- 
-    mask_channel = np.zeros((header["NAXIS2"], header["NAXIS1"]), dtype=dtFloat)
-    
-    dataPlane = datacube[chan]
-    if cutoff > 0:
-        idxSky = np.where(dataPlane < cutoff)
-    else:
-        idxSky = np.where(dataPlane)
-        
-    # Pass 1
-    rmsTmp = MAD(dataPlane[idxSky])
-    medTmp = np.nanmedian(dataPlane[idxSky])
-    idxSky = np.where(dataPlane < medTmp + rmsTmp * threshold)
-    
-    rms_noise    = MAD(dataPlane[idxSky])
-    median_noise =  np.nanmedian(dataPlane[idxSky])
-    
-    if cutoff > 0:
-        idxSrc = np.where(dataPlane > cutoff)
-    else:
-        idxSrc = np.where(dataPlane > median_noise -1 * rms_noise * cutoff)
-    mask_channel[idxSrc] = 1
-    
-    outs_noise = dict()
-    outs_noise['rms_noise']    = rms_noise
-    outs_noise['mask_data']    = mask_channel
-    
-    return outs_noise 
-    
-    
-    
-def savefits_mask(data, header, outDir, prefixOut):
-    
-       
-    headMask = strip_fits_dims(header=header, minDim=2)
-    headMask["DATAMAX"] = 1
-    headMask["DATAMIN"] = 0
-    del headMask["BUNIT"]
-    
-    mskArr = np.where(data > 0, 1.0, np.nan)
-    MaskfitsFile = outDir + "/"  + prefixOut + "Mask.fits"
-    print("> %s" % MaskfitsFile)
-    pf.writeto(MaskfitsFile, mskArr, headMask, output_verify="fix",
-               overwrite=True)
-
-
-def savefits_Coeffs(data, dataerr, header, polyOrd, outDir, prefixOut):
-
-                   
-    headcoeff = strip_fits_dims(header=header, minDim=2)
-    del headcoeff["BUNIT"]
-    
-    for i in range(np.abs(polyOrd)+1):
-        outname = outDir + "/"  + prefixOut + 'Icoeff'+str(i) + '.fits'
-        pf.writeto(outname, data[i], headcoeff, overwrite=True)
-        
-        outname = outDir + "/"  + prefixOut + 'Icoeff'+str(i) + '_err.fits'
-        pf.writeto(outname, dataerr[i], headcoeff, overwrite=True)
-
-
-    
-def savefits_model_I(data, header, outDir, prefixOut):
-    
-    
->>>>>>> 5d057604
+
     nDim = data.ndim
     nBits = np.abs(header['BITPIX'])
     
@@ -477,11 +337,7 @@
     while len(headModelCube) < (36 * 4 - 1):
         headModelCube.append()
         
-<<<<<<< HEAD
     fitsModelFile = outDir + "/"  + prefixOut + "model.i.fits"
-=======
-    fitsModelFile = outDir + "/"  + prefixOut + "Imodel.fits"
->>>>>>> 5d057604
     headModelCube.tofile(fitsModelFile, overwrite=True)
     with open(fitsModelFile, "rb+") as f:
         f.seek(len(headModelCube.tostring()) + (nVoxels*int(nBits/8)) - 1)
@@ -493,8 +349,6 @@
 
 def fit_spectra_I(xy, datacube, freqArr_Hz, rms_Arr, polyOrd, 
                  fit_function, nDetectPix, verbose=True):
-<<<<<<< HEAD
-
     """ Fits polynomial function to Stokes I data
     
     xy: Position of pixel to fit (in pixels).
@@ -507,8 +361,6 @@
          It can be log or linear.     
     nDetectPix:  the total number of pixels to be fit.
     """
-=======
->>>>>>> 5d057604
     
     i, x, y = xy 
     
@@ -535,7 +387,6 @@
     return outs         
        
 
-<<<<<<< HEAD
 def make_model_I(datacube, header, freqArr_Hz, polyOrd=2,
                  nBits=32, threshold=3, num_cores = 10,verbose=True, 
                  fit_function='log', apply_mask=False, outDir=None, 
@@ -575,31 +426,6 @@
     dtFloat = "float" + str(nBits) 
     
     rms_Arr, mskSrc = cube_noise(datacube, header, freqArr_Hz,
-=======
-def make_model_I(datacube, header, freqArr_Hz, polyOrd=2, cutoff=-1,  
-                 nBits=32, threshold=3, num_cores = 10,verbose=True, fit_function='log', 
-                 apply_mask=False, outDir=None, prefixOut=None):  
-                
-                 
-    """
-    Estimates Stokes I model data by fitting polynomial function and predicting I
-    using the derived coeffiencients. 
-    
-    datacube:  Stokes I data cube.
-    header: header of the data cube. 
-    freqArr_Hz: frequency values of the cube in Hz. 
-    polyOrd: the order of the polynomial to fit. 0-5 supported, 2 is default.
-    fit_function: fit log or linear.
-    
-    apply_mask: if true a mask will be applied. 
-    See channel_noise for definitions of cutoff, threshold.
-    
-    """
-    nChan = datacube.shape[0]
-    dtFloat = "float" + str(nBits) 
-    
-    rms_Arr, mskSrc = cube_noise(datacube, header, freqArr_Hz, cutoff=cutoff,
->>>>>>> 5d057604
             threshold=threshold)
     
     mskArr = np.where(mskSrc > 0, 1.0, np.nan)
@@ -651,7 +477,6 @@
     cputime = (endTime - startTime)
     print("Fitting completed in %.2f seconds." % cputime)
     
-<<<<<<< HEAD
     
     for _, an in enumerate(xy):
         i, x, y =  an
@@ -678,32 +503,6 @@
     return modelIcube
     
 
-=======
-    print('Saving results ...')
-    for _, an in enumerate(xy):
-        i, x, y =  an
-        
-        modelIcube[:, x, y] =  results[_]['I']
-        
-        for k,j,l in zip(range(len(coeffs)), results[_]['coeffs'], 
-                         results[_]['coeffs_err']):
-            coeffs[5-k,x,y] = j     
-            coeffs_error[5-k,x,y] = l         
-
-    #if apply_mask:
-    print('Saving mask image.')
-    savefits_mask(data=mskSrc, header=header, outDir=outDir, prefixOut=prefixOut)
-    print("Saving model I coefficients.")
-    savefits_Coeffs(data=coeffs, dataerr=coeffs_error, header=header,
-         polyOrd=polyOrd, outDir=outDir, prefixOut=prefixOut)
-    print("Saving model I cube image. ")
-    savefits_model_I(data=modelIcube, header=header, 
-         outDir=outDir, prefixOut=prefixOut)
-        
-    return modelIcube
-    
-
->>>>>>> 5d057604
 
     
 #-----------------------------------------------------------------------------#
