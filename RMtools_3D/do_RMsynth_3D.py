#!/usr/bin/env python
# =============================================================================#
#                                                                             #
# NAME:     do_RMsynth_3D.py                                                  #
#                                                                             #
# PURPOSE:  Run RM-synthesis on a Stokes Q & U cubes.                         #
#                                                                             #
# MODIFIED: 7-March-2019 by J. West                                           #
# MODIFIED: 23-October-2019 by A. Thomson                                     #
#                                                                             #
# =============================================================================#
#                                                                             #
# The MIT License (MIT)                                                       #
#                                                                             #
# Copyright (c) 2016 Cormac R. Purcell                                        #
#                                                                             #
# Permission is hereby granted, free of charge, to any person obtaining a     #
# copy of this software and associated documentation files (the "Software"),  #
# to deal in the Software without restriction, including without limitation   #
# the rights to use, copy, modify, merge, publish, distribute, sublicense,    #
# and/or sell copies of the Software, and to permit persons to whom the       #
# Software is furnished to do so, subject to the following conditions:        #
#                                                                             #
# The above copyright notice and this permission notice shall be included in  #
# all copies or substantial portions of the Software.                         #
#                                                                             #
# THE SOFTWARE IS PROVIDED "AS IS", WITHOUT WARRANTY OF ANY KIND, EXPRESS OR  #
# IMPLIED, INCLUDING BUT NOT LIMITED TO THE WARRANTIES OF MERCHANTABILITY,    #
# FITNESS FOR A PARTICULAR PURPOSE AND NONINFRINGEMENT. IN NO EVENT SHALL THE #
# AUTHORS OR COPYRIGHT HOLDERS BE LIABLE FOR ANY CLAIM, DAMAGES OR OTHER      #
# LIABILITY, WHETHER IN AN ACTION OF CONTRACT, TORT OR OTHERWISE, ARISING     #
# FROM, OUT OF OR IN CONNECTION WITH THE SOFTWARE OR THE USE OR OTHER         #
# DEALINGS IN THE SOFTWARE.                                                   #
#                                                                             #
# =============================================================================#

import gc
import math as m
import os
import sys
import time

import astropy.io.fits as pf
import astropy.table as at
import numpy as np

from RMutils.util_misc import interp_images
from RMutils.util_RM import do_rmsynth_planes, get_rmsf_planes

if sys.version_info.major == 2:
    print("RM-tools will no longer run with Python 2! Please use Python 3.")
    exit()

C = 2.997924538e8  # Speed of light [m/s]

# -----------------------------------------------------------------------------#


def run_rmsynth(
    dataQ,
    dataU,
    freqArr_Hz,
    dataI=None,
    rmsArr=None,
    phiMax_radm2=None,
    dPhi_radm2=None,
    nSamples=10.0,
    weightType="uniform",
    fitRMSF=False,
    nBits=32,
    verbose=True,
    not_rmsynth=False,
    not_rmsf=False,
    log=print,
    super_resolution=False,
):
    """Run RM-synthesis on 2/3D data.

    Args:
      dataQ (array_like): Stokes Q intensity cube.
      dataU (array_like): Stokes U intensity cube.
      freqArr_Hz (array_like): Frequency of each channel in Hz.

    Kwargs:
        dataI (array_like): Model cube of Stokes I spectra (see do_fitIcube).
        rmsArr (array_like): Cube of uncertainty spectra.
        phiMax_radm2 (float): Maximum absolute Faraday depth (rad/m^2).
        dPhi_radm2 (float): Faraday depth channel size (rad/m^2).
        nSamples (float): Number of samples across the RMSF.
           weightType (str): Can be "variance" or "uniform"
            "variance" -- Weight by inverse variance.
            "uniform" -- Weight uniformly (i.e. with 1s)
        fitRMSF (bool): Fit a Gaussian to the RMSF?
        nBits (int): Precision of floating point numbers.
        verbose (bool): Verbosity.
        not_rmsynth (bool): Just do RMSF and ignore RM synthesis?
        not_rmsf (bool): Just do RM synthesis and ignore RMSF? -- one of these must be False
        log (function): Which logging function to use.

    Returns:
      dataArr (list): FDF and RMSF information
        if not_rmsf:
            dataArr = [FDFcube, phiArr_radm2, lam0Sq_m2, lambdaSqArr_m2]

        else:
            dataArr = [FDFcube, phiArr_radm2, RMSFcube, phi2Arr_radm2, fwhmRMSFCube,fitStatArr, lam0Sq_m2, lambdaSqArr_m2]


    """
    if not_rmsynth and not_rmsf:
        log(
            "Err: both RM synthesis and RMSF computation not requested?\n"
            + "Please make sure either not_rmsynth or not_rmsf is False"
        )
        sys.exit()

    # Sanity check on header dimensions

    if not str(dataQ.shape) == str(dataU.shape):
        log(
            "Err: unequal dimensions: Q = "
            + str(dataQ.shape)
            + ", U = "
            + str(dataU.shape)
            + "."
        )
        sys.exit()

    # Check dimensions of Stokes I cube, if present
    if not dataI is None:
        if not str(dataI.shape) == str(dataQ.shape):
            log(
                "Err: unequal dimensions: Q = "
                + str(dataQ.shape)
                + ", I = "
                + str(dataI.shape)
                + "."
            )
            sys.exit()

    # Default data types
    dtFloat = "float" + str(nBits)
    dtComplex = "complex" + str(2 * nBits)

    lambdaSqArr_m2 = np.power(C / freqArr_Hz, 2.0)

    dFreq_Hz = np.nanmin(np.abs(np.diff(freqArr_Hz)))
    lambdaSqRange_m2 = np.nanmax(lambdaSqArr_m2) - np.nanmin(lambdaSqArr_m2)
    dLambdaSqMin_m2 = np.nanmin(np.abs(np.diff(lambdaSqArr_m2)))
    dLambdaSqMax_m2 = np.nanmax(np.abs(np.diff(lambdaSqArr_m2)))

    # Set the Faraday depth range
    if not super_resolution:
        fwhmRMSF_radm2 = 3.8 / lambdaSqRange_m2  # Dickey+2019 theoretical RMSF width
    else:  # If super resolution, use R&C23 theoretical width
        fwhmRMSF_radm2 = 2.0 / (np.nanmax(lambdaSqArr_m2) + np.nanmin(lambdaSqArr_m2))
    if dPhi_radm2 is None:
        dPhi_radm2 = fwhmRMSF_radm2 / nSamples
    if phiMax_radm2 is None:
        phiMax_radm2 = m.sqrt(3.0) / dLambdaSqMax_m2
        phiMax_radm2 = max(
            phiMax_radm2, fwhmRMSF_radm2 * 10.0
        )  # Force the minimum phiMax to 10 FWHM

    # Faraday depth sampling. Zero always centred on middle channel
    nChanRM = int(round(abs((phiMax_radm2 - 0.0) / dPhi_radm2))) * 2 + 1
    startPhi_radm2 = -(nChanRM - 1.0) * dPhi_radm2 / 2.0
    stopPhi_radm2 = +(nChanRM - 1.0) * dPhi_radm2 / 2.0
    phiArr_radm2 = np.linspace(startPhi_radm2, stopPhi_radm2, int(nChanRM))
    phiArr_radm2 = phiArr_radm2.astype(dtFloat)
    if verbose:
        log(
            "PhiArr = %.2f to %.2f by %.2f (%d chans)."
            % (phiArr_radm2[0], phiArr_radm2[-1], float(dPhi_radm2), nChanRM)
        )

    # Calculate the weighting as 1/sigma^2 or all 1s (uniform)
    if weightType == "variance" and rmsArr is not None:
        weightArr = 1.0 / np.power(rmsArr, 2.0)
    else:
        weightType = "uniform"
        weightArr = np.ones(freqArr_Hz.shape, dtype=dtFloat)
    if verbose:
        log("Weight type is '%s'." % weightType)

    startTime = time.time()

    # Read the Stokes I model and divide into the Q & U data
    if dataI is not None:
        with np.errstate(divide="ignore", invalid="ignore"):
            qArr = np.true_divide(dataQ, dataI)
            uArr = np.true_divide(dataU, dataI)
    else:
        qArr = dataQ
        uArr = dataU

    # Perform RM-synthesis on the cube
    if not not_rmsynth:
        FDFcube, lam0Sq_m2 = do_rmsynth_planes(
            dataQ=qArr,
            dataU=uArr,
            lambdaSqArr_m2=lambdaSqArr_m2,
            phiArr_radm2=phiArr_radm2,
            weightArr=weightArr,
            nBits=32,
            verbose=verbose,
            lam0Sq_m2=0 if super_resolution else None,
        )
    else:
        # need lambda0 for RMSF calculation
        lam0Sq_m2 = 0 if super_resolution else None

    # Calculate the Rotation Measure Spread Function cube
    if not not_rmsf:
        RMSFcube, phi2Arr_radm2, fwhmRMSFCube, fitStatArr, lam0Sq_m2 = get_rmsf_planes(
            lambdaSqArr_m2=lambdaSqArr_m2,
            phiArr_radm2=phiArr_radm2,
            weightArr=weightArr,
            mskArr=~np.isfinite(dataQ),
            lam0Sq_m2=lam0Sq_m2,
            double=True,
            fitRMSF=fitRMSF or super_resolution,
            fitRMSFreal=super_resolution,
            nBits=32,
            verbose=verbose,
            log=log,
        )
    endTime = time.time()
    cputime = endTime - startTime
    if verbose:
        log("> RM-synthesis completed in %.2f seconds." % cputime)

    # Determine the Stokes I value at lam0Sq_m2 from the Stokes I model
    # Note: the Stokes I model MUST be continuous throughout the cube,
    # i.e., no NaNs as the amplitude at freq0_Hz is interpolated from the
    # nearest two planes.
    with np.errstate(divide="ignore", invalid="ignore"):
        freq0_Hz = (
            np.true_divide(C, m.sqrt(lam0Sq_m2))
            if lam0Sq_m2 > 0
            else np.nanmean(freqArr_Hz)
        )

    if dataI is not None:
        idx = np.abs(freqArr_Hz - freq0_Hz).argmin()
        if freqArr_Hz[idx] < freq0_Hz:
            Ifreq0Arr = interp_images(dataI[idx, :, :], dataI[idx + 1, :, :], f=0.5)
        elif freqArr_Hz[idx] > freq0_Hz:
            Ifreq0Arr = interp_images(dataI[idx - 1, :, :], dataI[idx, :, :], f=0.5)
        else:
            Ifreq0Arr = dataI[idx, :, :]

        # Multiply the dirty FDF by Ifreq0 to recover the PI
        FDFcube *= Ifreq0Arr

    if not_rmsf:  # only RMsynth
        dataArr = [FDFcube, phiArr_radm2, lam0Sq_m2, lambdaSqArr_m2]
    elif not_rmsynth:  # only RMSF
        dataArr = [RMSFcube, phi2Arr_radm2, fwhmRMSFCube, fitStatArr, lam0Sq_m2]
    else:  # both have been computed
        dataArr = [
            FDFcube,
            phiArr_radm2,
            RMSFcube,
            phi2Arr_radm2,
            fwhmRMSFCube,
            fitStatArr,
            lam0Sq_m2,
            lambdaSqArr_m2,
        ]

    return dataArr


def writefits(
    dataArr,
    headtemplate,
    fitRMSF=False,
    prefixOut="",
    outDir="",
    nBits=32,
    write_seperate_FDF=True,
    not_rmsynth=False,
    not_rmsf=False,
    do_peakmaps=True,
    verbose=False,
    log=print,
):
    """Write data to disk in FITS

    Args:
      dataArr (list): FDF and/or RMSF information
        if not_rmsf: # only RMsynth
            dataArr = [FDFcube, phiArr_radm2, lam0Sq_m2, lambdaSqArr_m2]
        elif not_rmsynth: # only RMSF
            dataArr = [RMSFcube, phi2Arr_radm2, fwhmRMSFCube, fitStatArr, lam0Sq_m2]
        else: # both
            dataArr = [FDFcube, phiArr_radm2, RMSFcube, phi2Arr_radm2, fwhmRMSFCube,fitStatArr, lam0Sq_m2, lambdaSqArr_m2]

        headtemplate: FITS header template

    Kwargs:
        fitRMSF (bool): Fit a Gaussian to the RMSF?
        prefixOut (str): Prefix for filenames.
        outDir (str): Directory to save files.
        write_seperate_FDF (bool): Write Q, U, and PI separately?
        verbose (bool): Verbosity.
        not_rmsynth (bool): Just do RMSF and ignore RM synthesis?
        not_rmsf (bool): Just do RM synthesis and ignore RMSF? -- one of these must be False
        do_peakmaps (bool): Compute and write peak RM and peak intensity?
        log (function): Which logging function to use.


    Output files:
        Default:
        FDF_maxPI.fits: 2D map of peak polarized intensity per pixel.
        FDF_peakRM.fits: 2D map of Faraday depth of highest peak, per pixel.

        write_seperate_FDF=True: [default]
        FDF_dirty.fits is split into three constituent components:
            FDF_real_dirty.fits: Stokes Q
            FDF_im_dirty.fits: Stokes U
            FDF_tot_dirty.fits: Polarizd Intensity (sqrt(Q^2+U^2))
            RMSF_real.fits: Real/Stokes Q component of RMSF
            RMSF_im.fits: Imaginary/Stokes U component of RMSF
            RM_tot.fits: polarized intensity view of RMSF
            RMSF_FWHM.fits: 2D map of width of RMSF main lobe

        write_seperate_FDF=False:
            FDF_dirty.fits: FDF, in 3 extensions: Q,U, and PI.
            RMSF.fits: 4 extensions; first 3 are RMSF cubes [Q, U, PI]
                                 4th is 2D map of RMSF FWHM.


    """
    if not_rmsynth and not_rmsf:
        log(
            "Err: both RM synthesis and RMSF computation not done?\n"
            + "Please make sure either not_rmsynth or not_rmsf is False"
        )
        sys.exit()

    if not_rmsf:
        FDFcube, phiArr_radm2, lam0Sq_m2, lambdaSqArr_m2 = dataArr
        if verbose:
            log("Saving the dirty FDF and ancillary FITS files.")
    elif not_rmsynth:
        RMSFcube, phi2Arr_radm2, fwhmRMSFCube, fitStatArr, lam0Sq_m2 = dataArr
        if verbose:
            log("Saving the RMSF and ancillary FITS files.")
    else:
        (
            FDFcube,
            phiArr_radm2,
            RMSFcube,
            phi2Arr_radm2,
            fwhmRMSFCube,
            fitStatArr,
            lam0Sq_m2,
            lambdaSqArr_m2,
        ) = dataArr
        if verbose:
            log("Saving the dirty FDF, RMSF and ancillary FITS files.")

    # Default data typess
    dtFloat = "float" + str(nBits)
    dtComplex = "complex" + str(2 * nBits)

    # Make a copy of the Q header and alter frequency-axis as Faraday depth
    header = headtemplate.copy()
    Ndim = header["NAXIS"]
    freq_axis = Ndim  # If frequency axis not found, assume it's the last one.
    # Check for frequency axes. Because I don't know what different formatting
    # I might get ('FREQ' vs 'OBSFREQ' vs 'Freq' vs 'Frequency'), convert to
    # all caps and check for 'FREQ' anywhere in the axis name.
    for i in range(1, Ndim + 1):
        try:
            if "FREQ" in header["CTYPE" + str(i)].upper():
                freq_axis = i
        except:
            pass  # The try statement is needed for if the FITS header does not
            # have CTYPE keywords.

    header["CTYPE" + str(freq_axis)] = ("FDEP", "Faraday depth (linear)")
    header["CUNIT" + str(freq_axis)] = "rad/m^2"
    if not np.isfinite(lam0Sq_m2):
        lam0Sq_m2 = 0.0
    header["LAMSQ0"] = (lam0Sq_m2, "Lambda^2_0, in m^2")
    if "DATAMAX" in header:
        del header["DATAMAX"]
    if "DATAMIN" in header:
        del header["DATAMIN"]

    if outDir == "":  # To prevent code breaking if file is in current directory
        outDir = "."

    # Re-add any initially removed degenerate axes (to match with FITS header)
    # NOTE THIS HAS NOT BEEN RIGOROUSLY TESTED!!!
    output_axes = []
    for i in range(1, Ndim + 1):
        output_axes.append(header["NAXIS" + str(i)])  # Get FITS dimensions
    del output_axes[
        freq_axis - 1
    ]  # Remove frequency axis (since it's first in the array)
    output_axes.reverse()  # To get into numpy order.

    if "BUNIT" in header:
        header["BUNIT"] = header["BUNIT"] + "/RMSF"

    # Save the FDF
    if not not_rmsynth:
        header["NAXIS" + str(freq_axis)] = phiArr_radm2.size
        header["CDELT" + str(freq_axis)] = (
            np.diff(phiArr_radm2)[0],
            "[rad/m^2] Coordinate increment at reference point",
        )
        header["CRPIX" + str(freq_axis)] = phiArr_radm2.size // 2 + 1
        header["CRVAL" + str(freq_axis)] = (
            phiArr_radm2[phiArr_radm2.size // 2],
            "[rad/m^2] Coordinate value at reference point",
        )

        # Put frequency axis first, and reshape to add degenerate axes:
        FDFcube = np.reshape(FDFcube, [FDFcube.shape[0]] + output_axes)
        # Move Faraday depth axis to appropriate position to match header.
        FDFcube = np.moveaxis(FDFcube, 0, Ndim - freq_axis)

        if write_seperate_FDF:  # more memory efficient as well
            header = _setStokes(header, "Q")
            hdu0 = pf.PrimaryHDU(FDFcube.real.astype(dtFloat), header)
            fitsFileOut = outDir + "/" + prefixOut + "FDF_real_dirty.fits"
            if verbose:
                log("> %s" % fitsFileOut)
            hdu0.writeto(fitsFileOut, output_verify="fix", overwrite=True)
            del hdu0
            gc.collect()

            header = _setStokes(header, "U")
            hdu1 = pf.PrimaryHDU(FDFcube.imag.astype(dtFloat), header)
            fitsFileOut = outDir + "/" + prefixOut + "FDF_im_dirty.fits"
            if verbose:
                log("> %s" % fitsFileOut)
            hdu1.writeto(fitsFileOut, output_verify="fix", overwrite=True)
            del hdu1
            gc.collect()

            header = _setStokes(
                header, "PI"
            )  # Sets Stokes axis to zero, which is a non-standard value.
            del header["STOKES"]
            hdu2 = pf.PrimaryHDU(np.abs(FDFcube).astype(dtFloat), header)
            fitsFileOut = outDir + "/" + prefixOut + "FDF_tot_dirty.fits"
            if verbose:
                log("> %s" % fitsFileOut)
            hdu2.writeto(fitsFileOut, output_verify="fix", overwrite=True)
            del hdu2
            gc.collect()

        else:
            header = _setStokes(header, "Q")
            hdu0 = pf.PrimaryHDU(FDFcube.real.astype(dtFloat), header)
            header = _setStokes(header, "U")
            hdu1 = pf.ImageHDU(FDFcube.imag.astype(dtFloat), header)
            header = _setStokes(
                header, "PI"
            )  # Sets Stokes axis to zero, which is a non-standard value.
            del header["STOKES"]
            hdu2 = pf.ImageHDU(np.abs(FDFcube).astype(dtFloat), header)

            # Save the dirty FDF
            fitsFileOut = outDir + "/" + prefixOut + "FDF_dirty.fits"
            if verbose:
                log("> %s" % fitsFileOut)
            hduLst = pf.HDUList([hdu0, hdu1, hdu2])
            hduLst.writeto(fitsFileOut, output_verify="fix", overwrite=True)
            hduLst.close()

    # Save the RMSF
    if not not_rmsf:
        # Put frequency axis first, and reshape to add degenerate axes:
        RMSFcube = np.reshape(RMSFcube, [RMSFcube.shape[0]] + output_axes)
        # Move Faraday depth axis to appropriate position to match header.
        RMSFcube = np.moveaxis(RMSFcube, 0, Ndim - freq_axis)

        # Header for outputs that are RMSF
        header["NAXIS" + str(freq_axis)] = phi2Arr_radm2.size
        header["CDELT" + str(freq_axis)] = (
            np.diff(phi2Arr_radm2)[0],
            "[rad/m^2] Coordinate increment at reference point",
        )
        header["CRPIX" + str(freq_axis)] = phi2Arr_radm2.size // 2 + 1
        header["CRVAL" + str(freq_axis)] = (
            phi2Arr_radm2[phi2Arr_radm2.size // 2],
            "[rad/m^2] Coordinate value at reference point",
        )
        header["BUNIT"] = ""

        rmheader = header.copy()
        rmheader["BUNIT"] = "rad/m^2"
        if "BTYPE" in rmheader:
            del rmheader["BTYPE"]
        # Because there can be problems with different axes having different FITS keywords,
        # don't try to remove the FD axis, but just make it degenerate.
        # Also requires np.expand_dims to set the correct NAXIS.
        rmheader["NAXIS" + str(freq_axis)] = 1
        rmheader["CTYPE" + str(freq_axis)] = (
            "DEGENERATE",
            "Axis left in to avoid FITS errors",
        )
        rmheader["CUNIT" + str(freq_axis)] = ""
        rmheader["CRVAL" + str(freq_axis)] = 0  # doesnt mean anything
        stokes_axis = None
        for axis in range(1, rmheader["NAXIS"] + 1):
            if "STOKES" in rmheader[f"CTYPE{axis}"]:
                stokes_axis = axis
        if stokes_axis is not None:
            rmheader[f"CTYPE{stokes_axis}"] = (
                "DEGENERATE",
                "Axis left in to avoid FITS errors",
            )

        if write_seperate_FDF:  # more memory efficient as well
            header = _setStokes(header, "Q")
            hdu0 = pf.PrimaryHDU(RMSFcube.real.astype(dtFloat), header)
            fitsFileOut = outDir + "/" + prefixOut + "RMSF_real.fits"
            if verbose:
                log("> %s" % fitsFileOut)
            hdu0.writeto(fitsFileOut, output_verify="fix", overwrite=True)
            del hdu0
            gc.collect()

            header = _setStokes(header, "U")
            hdu1 = pf.PrimaryHDU(RMSFcube.imag.astype(dtFloat), header)
            fitsFileOut = outDir + "/" + prefixOut + "RMSF_im.fits"
            if verbose:
                log("> %s" % fitsFileOut)
            hdu1.writeto(fitsFileOut, output_verify="fix", overwrite=True)
            del hdu1
            gc.collect()

            header = _setStokes(
                header, "PI"
            )  # Sets Stokes axis to zero, which is a non-standard value.
            del header["STOKES"]
            hdu2 = pf.PrimaryHDU(np.abs(RMSFcube).astype(dtFloat), header)
            fitsFileOut = outDir + "/" + prefixOut + "RMSF_tot.fits"
            if verbose:
                log("> %s" % fitsFileOut)
            hdu2.writeto(fitsFileOut, output_verify="fix", overwrite=True)
            del hdu2
            gc.collect()

            hdu3 = pf.PrimaryHDU(
                np.expand_dims(fwhmRMSFCube.astype(dtFloat), axis=0), rmheader
            )
            fitsFileOut = outDir + "/" + prefixOut + "RMSF_FWHM.fits"
            if verbose:
                log("> %s" % fitsFileOut)
            hdu3.writeto(fitsFileOut, output_verify="fix", overwrite=True)

        else:
            header = _setStokes(header, "Q")
            hdu0 = pf.PrimaryHDU(RMSFcube.real.astype(dtFloat), header)
            header = _setStokes(header, "U")
            hdu1 = pf.ImageHDU(RMSFcube.imag.astype(dtFloat), header)
            header = _setStokes(
                header, "PI"
            )  # Sets Stokes axis to zero, which is a non-standard value.
            del header["STOKES"]
            hdu2 = pf.ImageHDU(np.abs(RMSFcube).astype(dtFloat), header)
            hdu3 = pf.ImageHDU(
                np.expand_dims(fwhmRMSFCube.astype(dtFloat), axis=0), rmheader
            )

            fitsFileOut = outDir + "/" + prefixOut + "RMSF.fits"
            hduLst = pf.HDUList([hdu0, hdu1, hdu2, hdu3])
            if verbose:
                log("> %s" % fitsFileOut)
            hduLst.writeto(fitsFileOut, output_verify="fix", overwrite=True)
            hduLst.close()

    if not not_rmsynth and do_peakmaps:
        ## Note that peaks are computed from the sampled functions
        ## might be better to fit the FDF and compute the peak.
        ## See RMpeakfit_3D.py

<<<<<<< HEAD
        # Because there can be problems with different axes having different FITS keywords,
        # don't try to remove the FD axis, but just make it degenerate.
        # Also requires np.expand_dims to set the correct NAXIS.
=======
    # Generate peak maps:

    maxPI, peakRM = create_peak_maps(FDFcube, phiArr_radm2, Ndim - freq_axis)
    # Save a maximum polarised intensity map
    if "BUNIT" in headtemplate:
        header["BUNIT"] = headtemplate["BUNIT"]
    header["NAXIS" + str(freq_axis)] = 1
    header["CTYPE" + str(freq_axis)] = (
        "DEGENERATE",
        "Axis left in to avoid FITS errors",
    )
    header["CUNIT" + str(freq_axis)] = ""
>>>>>>> a9ef1258

        # Header for output that are RM maps (peakRM, RMSF_FWHM, maxPI)
        header["NAXIS" + str(freq_axis)] = 1
        header["CRVAL" + str(freq_axis)] = (
            phiArr_radm2[0],
            "[rad/m^2] Coordinate value at reference point",
        )
        if "DATAMAX" in header:
            del header["DATAMAX"]
        if "DATAMIN" in header:
            del header["DATAMIN"]

        # Generate peak maps:

        maxPI, peakRM = create_peak_maps(FDFcube, phiArr_radm2, Ndim - freq_axis)
        # Save a maximum polarised intensity map
        header["BUNIT"] = headtemplate["BUNIT"]
        header["NAXIS" + str(freq_axis)] = 1
        header["CTYPE" + str(freq_axis)] = (
            "DEGENERATE",
            "Axis left in to avoid FITS errors",
        )
        header["CUNIT" + str(freq_axis)] = ""

        stokes_axis = None
        for axis in range(1, header["NAXIS"] + 1):
            if "STOKES" in header[f"CTYPE{axis}"]:
                stokes_axis = axis
        if stokes_axis is not None:
            header[f"CTYPE{stokes_axis}"] = (
                "DEGENERATE",
                "Axis left in to avoid FITS errors",
            )

        fitsFileOut = outDir + "/" + prefixOut + "FDF_maxPI.fits"
        if verbose:
            log("> %s" % fitsFileOut)
        pf.writeto(
            fitsFileOut,
            np.expand_dims(maxPI.astype(dtFloat), axis=0),
            header,
            overwrite=True,
            output_verify="fix",
        )
        # Save a peak RM map
        fitsFileOut = outDir + "/" + prefixOut + "FDF_peakRM.fits"
        header["BUNIT"] = "rad/m^2"
        header["BTYPE"] = "FDEP"
        if verbose:
            log("> %s" % fitsFileOut)
        pf.writeto(
            fitsFileOut,
            np.expand_dims(peakRM, axis=0),
            header,
            overwrite=True,
            output_verify="fix",
        )

    #   #Cameron: I've removed the moment 1 map for now because I don't think it's properly/robustly defined.
    #    # Save an RM moment-1 map
    #    fitsFileOut = outDir + "/" + prefixOut + "FDF_mom1.fits"
    #    header["BUNIT"] = "rad/m^2"
    #    mom1FDFmap = (np.nansum(np.moveaxis(np.abs(FDFcube),FDFcube.ndim-freq_axis,FDFcube.ndim-1) * phiArr_radm2, FDFcube.ndim-1)
    #                  /np.nansum(np.abs(FDFcube), FDFcube.ndim-freq_axis))
    #    mom1FDFmap = mom1FDFmap.astype(dtFloat)
    #    if(verbose): log("> %s" % fitsFileOut)
    #    pf.writeto(fitsFileOut, mom1FDFmap, header, overwrite=True,
    #               output_verify="fix")


def _setStokes(header, stokes):
    """Check if header has Stokes axis. If so, set to correct numerical value
    (if IQUV). If not a valid Stokes parameter, sets to zero.
    Adds Stokes keyword regardless. Returns new, updated header.
    """
    stokes_dict = {"I": 1, "Q": 2, "U": 3, "V": 4}

    outheader = header.copy()
    stokes_axis = None
    for axis in range(1, header["NAXIS"] + 1):
        if "STOKES" in header[f"CTYPE{axis}"]:
            stokes_axis = axis

    if stokes_axis is not None:
        outheader[f"CRPIX{stokes_axis}"] = 1.0
        outheader[f"CRVAL{stokes_axis}"] = stokes_dict.get(stokes.upper(), 0)
    outheader["STOKES"] = stokes

    return outheader


def create_peak_maps(FDFcube, phiArr_radm2, phi_axis=0):
    """Finds the location and amplitude of the highest peak in the FDF (pixelwise)
    and returns maps of those parameters. Does not fit the peak, only finds
    the location in terms of the quantized Faraday depth slices of the cube.
    Used to produce the maxPI and peakRM maps.
    Inputs:
        FDFcube: output cube from run_rmsynth
        phiArr_radm2: array of Faraday depth values, from run_rmsynth
        phi_axis (int): number of the axis for Faraday depth (in python order,
                         not FITS order). Defaults to zero (first axis).
    Returns:
        maxPI: array of same dimensions as FDFcube exceppt collapsed along
                first (Faraday depth) axis, containing the maximum polarized
                intensity for each pixel
        peakRM: as maxPI, but with the Faraday depth location of the peak
    """

    maxPI = np.max(np.abs(FDFcube), axis=phi_axis)
    peakRM_indices = np.argmax(np.abs(FDFcube), axis=phi_axis)
    peakRM = phiArr_radm2[peakRM_indices]
    # Check for pixels with all NaNs across FD
    # Write peakRM as NaN (otherwise it takes the first entry in phiArr)
    nan_mask = np.all(np.isnan(FDFcube), axis=phi_axis)
    peakRM[nan_mask] = np.nan

    return maxPI, peakRM


def find_freq_axis(header):
    """Finds the frequency axis in a FITS header.
    Input: header: a Pyfits header object.
    Returns the axis number (as recorded in the FITS file, **NOT** in numpy ordering.)
    Returns 0 if the frequency axis cannot be found.
    """
    freq_axis = 0  # Default for 'frequency axis not identified'
    # Check for frequency axes. Because I don't know what different formatting
    # I might get ('FREQ' vs 'OBSFREQ' vs 'Freq' vs 'Frequency'), convert to
    # all caps and check for 'FREQ' anywhere in the axis name.
    for i in range(1, header["NAXIS"] + 1):  # Check each axis in turn.
        try:
            if "FREQ" in header["CTYPE" + str(i)].upper():
                freq_axis = i
        except:
            pass  # The try statement is needed for if the FITS header does not
            # have CTYPE keywords.
    return freq_axis


def readFitsCube(file, verbose, log=print):
    """The old version of this function could only accept 3 or 4 axis input
    (and implicitly assumed that in the 4 axis case that axis 3 was degenerate).
    I'm trying to somewhat generalize this, so that it will accept NAXIS=1..3
    cases and automatically try to identify which axis is the frequency axis,
    and will try to remove the degenerate axis in the 4D case.
    Where it can't find the correct frequency axis, it will assume it is the
    last one. It assumes any fourth or higher dimensions are degenerate (length 1)
    and will remove them. If the higher dimensions are NOT degenerate (e.g., a
    cube with all 4 Stokes), the code will fail (support may be added later?).
    -Cameron (3 April 2019)
    """
    if not os.path.exists(file):
        log("Err: File not found")

    if verbose:
        log("Reading " + file + " ...")
    data = pf.getdata(file)
    head = pf.getheader(file)
    if verbose:
        log("done.")

    N_dim = head["NAXIS"]  # Get number of axes
    if verbose:
        print("Dimensions of the input cube are: ", end=" ")
        for i in range(1, N_dim + 1):
            print("NAXIS{} = {}".format(i, head["NAXIS" + str(i)]), end="  ")
        print()

    freq_axis = find_freq_axis(head)
    # If the frequency axis isn't the last one, rotate the array until it is.
    # Recall that pyfits reverses the axis ordering, so we want frequency on
    # axis 0 of the numpy array.
    if freq_axis != 0 and freq_axis != N_dim:
        data = np.moveaxis(data, N_dim - freq_axis, 0)

    if N_dim >= 4:
        data = np.squeeze(data)  # Remove degenerate axes

    if verbose:
        print("Dimensions of the input array are: ", data.shape)

    if data.ndim > 3:
        raise Exception("Data cube has too many (non-degenerate) axes!")

    return head, data


def readFreqFile(file, verbose, log=print):
    # Read the frequency vector and wavelength sampling
    freqArr_Hz = np.loadtxt(file, dtype=float)
    return freqArr_Hz


# -----------------------------------------------------------------------------#
def main():
    import argparse

    """
    Start the function to perform RM-synthesis if called from the command line.
    """

    # Help string to be shown using the -h option
    descStr = """
    Run RM-synthesis on a pair of Stokes Q and U cubes (3D). This script
    correctly deals with isolated clumps of flagged voxels in the cubes (NaNs).
    Saves cubes containing the complex Faraday dispersion function (FDF), a
    cube of double-size Rotation Measure Spread Functions, a peak Faraday
    depth map, a first-moment map and a maximum polarised intensity map.
    """

    epilog_text = """
    Output files:
        Default:
        FDF_real_dirty.fits: real (Stokes Q) component of the FDF
        FDF_im_dirty.fits: imaginary (Stokes U) component of the FDF
        FDF_tot_dirty.fits: polarized intnsity (Stokes P) component of the FDF
        FDF_maxPI.fits: 2D map of peak polarized intensity per pixel.
        FDF_peakRM.fits: 2D map of Faraday depth of highest peak, per pixel.
        RMSF_real_dirty.fits: real (Stokes Q) component of the RMSF
        RMSF_im_dirty.fits: imaginary (Stokes U) component of the RMSF
        RMSF_tot_dirty.fits: polarized intnsity (Stokes P) component of the RMSF
        RMSF_FWHM: 2D map of RMSF FWHM per pixel.

        With -f flag, the 3 FDF cubes are combined in a single file with 3 extensions.
            and the RMSF files are combined in a single file with 4 extensions.

    """

    # Parse the command line options
    parser = argparse.ArgumentParser(
        description=descStr,
        epilog=epilog_text,
        formatter_class=argparse.RawTextHelpFormatter,
    )
    parser.add_argument(
        "fitsQ",
        metavar="StokesQ.fits",
        nargs=1,
        help="FITS cube containing Stokes Q data.",
    )
    parser.add_argument(
        "fitsU",
        metavar="StokesU.fits",
        nargs=1,
        help="FITS cube containing Stokes U data.",
    )
    parser.add_argument(
        "freqFile",
        metavar="freqs_Hz.dat",
        nargs=1,
        help="ASCII file containing the frequency vector.",
    )
    parser.add_argument(
        "-i",
        dest="fitsI",
        default=None,
        help="FITS cube containing Stokes I model [None].",
    )
    parser.add_argument(
        "-n",
        dest="noiseFile",
        default=None,
        help="Text file containing channel noise values [None].",
    )
    parser.add_argument(
        "-w",
        dest="weightType",
        default="uniform",
        help="weighting ['uniform'] (all 1s) or 'variance'.",
    )
    parser.add_argument(
        "-t",
        dest="fitRMSF",
        action="store_true",
        help="Fit a Gaussian to the RMSF [False]",
    )
    parser.add_argument(
        "-l",
        dest="phiMax_radm2",
        type=float,
        default=None,
        help="Absolute max Faraday depth sampled (overrides NSAMPLES) [Auto].",
    )
    parser.add_argument(
        "-d",
        dest="dPhi_radm2",
        type=float,
        default=None,
        help="Width of Faraday depth channel [Auto].",
    )
    parser.add_argument(
        "-o",
        dest="prefixOut",
        default="",
        help="Prefix to prepend to output files [None].",
    )
    parser.add_argument(
        "-s",
        dest="nSamples",
        type=float,
        default=5,
        help="Number of samples across the FWHM RMSF.",
    )
    parser.add_argument(
        "-f",
        dest="write_seperate_FDF",
        action="store_false",
        help="Store different Stokes as FITS extensions [False, store as separate files].",
    )
    parser.add_argument(
        "-v", dest="verbose", action="store_true", help="Verbose [False]."
    )
    parser.add_argument(
        "-R",
        dest="not_RMSF",
        action="store_true",
        help="Skip calculation of RMSF? [False]",
    )
    parser.add_argument(
        "-r",
        "--super-resolution",
        action="store_true",
        help="Optimise the resolution of the RMSF (as per Rudnick & Cotton). ",
    )
    args = parser.parse_args()

    # Sanity checks
    for f in args.fitsQ + args.fitsU:
        if not os.path.exists(f):
            print("File does not exist: '%s'." % f)
            sys.exit()
    dataDir, dummy = os.path.split(args.fitsQ[0])
    verbose = args.verbose
    if args.fitsI is not None:
        dataI = readFitsCube(args.fitsI, verbose)[1]
    else:
        dataI = None
    if args.noiseFile is not None:
        rmsArr = readFreqFile(args.noiseFile, verbose)
    else:
        rmsArr = None

    header, dataQ = readFitsCube(args.fitsQ[0], verbose)

    # Run RM-synthesis on the cubes
    dataArr = run_rmsynth(
        dataQ=dataQ,
        dataU=readFitsCube(args.fitsU[0], verbose)[1],
        freqArr_Hz=readFreqFile(args.freqFile[0], verbose),
        dataI=dataI,
        rmsArr=rmsArr,
        phiMax_radm2=args.phiMax_radm2,
        dPhi_radm2=args.dPhi_radm2,
        nSamples=args.nSamples,
        weightType=args.weightType,
        fitRMSF=args.fitRMSF,
        nBits=32,
        verbose=verbose,
        not_rmsf=args.not_RMSF,
        super_resolution=args.super_resolution,
    )

    # Write to files
    writefits(
        dataArr,
        headtemplate=header,
        fitRMSF=False,
        prefixOut=args.prefixOut,
        outDir=dataDir,
        write_seperate_FDF=args.write_seperate_FDF,
        not_rmsf=args.not_RMSF,
        nBits=32,
        verbose=verbose,
    )


# -----------------------------------------------------------------------------#
if __name__ == "__main__":
    main()<|MERGE_RESOLUTION|>--- conflicted
+++ resolved
@@ -584,24 +584,21 @@
         ## might be better to fit the FDF and compute the peak.
         ## See RMpeakfit_3D.py
 
-<<<<<<< HEAD
         # Because there can be problems with different axes having different FITS keywords,
         # don't try to remove the FD axis, but just make it degenerate.
         # Also requires np.expand_dims to set the correct NAXIS.
-=======
-    # Generate peak maps:
-
-    maxPI, peakRM = create_peak_maps(FDFcube, phiArr_radm2, Ndim - freq_axis)
-    # Save a maximum polarised intensity map
-    if "BUNIT" in headtemplate:
-        header["BUNIT"] = headtemplate["BUNIT"]
-    header["NAXIS" + str(freq_axis)] = 1
-    header["CTYPE" + str(freq_axis)] = (
-        "DEGENERATE",
-        "Axis left in to avoid FITS errors",
-    )
-    header["CUNIT" + str(freq_axis)] = ""
->>>>>>> a9ef1258
+        # Generate peak maps:
+
+        maxPI, peakRM = create_peak_maps(FDFcube, phiArr_radm2, Ndim - freq_axis)
+        # Save a maximum polarised intensity map
+        if "BUNIT" in headtemplate:
+            header["BUNIT"] = headtemplate["BUNIT"]
+        header["NAXIS" + str(freq_axis)] = 1
+        header["CTYPE" + str(freq_axis)] = (
+            "DEGENERATE",
+            "Axis left in to avoid FITS errors",
+        )
+        header["CUNIT" + str(freq_axis)] = ""
 
         # Header for output that are RM maps (peakRM, RMSF_FWHM, maxPI)
         header["NAXIS" + str(freq_axis)] = 1
