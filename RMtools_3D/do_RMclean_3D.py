#!/usr/bin/env python
#=============================================================================#
#                                                                             #
# NAME:     do_RM-clean.py                                                    #
#                                                                             #
# PURPOSE:  Run RM-clean on a  cube of dirty Faraday dispersion functions.    #
#                                                                             #
# MODIFIED: 15-May-2016 by C. Purcell                                         #
# MODIFIED: 23-October-2019 by A. Thomson                                     #
#                                                                             #
#=============================================================================#
#                                                                             #
# The MIT License (MIT)                                                       #
#                                                                             #
# Copyright (c) 2015 Cormac R. Purcell                                        #
#                                                                             #
# Permission is hereby granted, free of charge, to any person obtaining a     #
# copy of this software and associated documentation files (the "Software"),  #
# to deal in the Software without restriction, including without limitation   #
# the rights to use, copy, modify, merge, publish, distribute, sublicense,    #
# and/or sell copies of the Software, and to permit persons to whom the       #
# Software is furnished to do so, subject to the following conditions:        #
#                                                                             #
# The above copyright notice and this permission notice shall be included in  #
# all copies or substantial portions of the Software.                         #
#                                                                             #
# THE SOFTWARE IS PROVIDED "AS IS", WITHOUT WARRANTY OF ANY KIND, EXPRESS OR  #
# IMPLIED, INCLUDING BUT NOT LIMITED TO THE WARRANTIES OF MERCHANTABILITY,    #
# FITNESS FOR A PARTICULAR PURPOSE AND NONINFRINGEMENT. IN NO EVENT SHALL THE #
# AUTHORS OR COPYRIGHT HOLDERS BE LIABLE FOR ANY CLAIM, DAMAGES OR OTHER      #
# LIABILITY, WHETHER IN AN ACTION OF CONTRACT, TORT OR OTHERWISE, ARISING     #
# FROM, OUT OF OR IN CONNECTION WITH THE SOFTWARE OR THE USE OR OTHER         #
# DEALINGS IN THE SOFTWARE.                                                   #
#                                                                             #
#=============================================================================#

import sys
import os
import time
import numpy as np
import astropy.io.fits as pf

try:
    import schwimmbad
    parallel_available=True
except:
    parallel_available=False

from RMutils.util_RM import do_rmclean_hogbom
from RMutils.util_RM import fits_make_lin_axis

C = 2.997924538e8 # Speed of light [m/s]


#-----------------------------------------------------------------------------#
def run_rmclean(fitsFDF, fitsRMSF, cutoff, maxIter=1000, gain=0.1, nBits=32,
<<<<<<< HEAD
                pool=None, chunksize=None, verbose = True, log = print, window=False):
=======
                pool=None, chunksize=None, verbose = True, log = print, window=np.nan):
>>>>>>> 8ba8da6a
    """Run RM-CLEAN on a 2/3D FDF cube given an RMSF cube stored as FITS.

    If you want to run RM-CLEAN on arrays, just use util_RM.do_rmclean_hogbom.

    Args:
        fitsFDF (str): Name of FDF FITS file.
        fitsRMSF (str): Name of RMSF FITS file
        cutoff (float): CLEAN cutoff in flux units

    Kwargs:
        maxIter (int): Maximum number of CLEAN iterations per pixel.
        gain (float): CLEAN loop gain.
        nBits (int): Precision of floating point numbers.
        pool (multiprocessing Pool): Pool function from multiprocessing
            or schwimmbad
        chunksize (int): Number of chunks which it submits to the process pool
            as separate tasks. The (approximate) size of these chunks can be
            specified by setting chunksize to a positive integer.
        verbose (bool): Verbosity.
        log (function): Which logging function to use.

    Returns:
        cleanFDF (ndarray): Cube of RMCLEANed FDFs.
        ccArr (ndarray): Cube of RMCLEAN components (i.e. the model).
        iterCountArr (ndarray): Cube of number of RMCLEAN iterations.
        residFDF (ndarray): Cube of residual RMCLEANed FDFs.
        head (fits.header): Header of FDF FITS file for template.

    """


    # Default data types
    dtFloat = "float" + str(nBits)
    dtComplex = "complex" + str(2*nBits)

    # Read the FDF
    dirtyFDF, head, FD_axis = read_FDF_cubes(fitsFDF)



    phiArr_radm2 = fits_make_lin_axis(head, axis=FD_axis-1, dtype=dtFloat)

    # Read the RMSF

    RMSFArr, headRMSF,FD_axis = read_FDF_cubes(fitsRMSF)
    HDULst = pf.open(fitsRMSF.replace('_real','_FWHM').replace('_im','_FWHM').replace('_tot','_FWHM'), "readonly", memmap=True)
    fwhmRMSFArr = np.squeeze(HDULst[0].data)
    HDULst.close()
    phi2Arr_radm2 = fits_make_lin_axis(headRMSF, axis=FD_axis-1, dtype=dtFloat)

    startTime = time.time()

    # Do the clean
    cleanFDF, ccArr, iterCountArr, residFDF  = \
        do_rmclean_hogbom(dirtyFDF         = dirtyFDF,
                          phiArr_radm2     = phiArr_radm2,
                          RMSFArr          = RMSFArr,
                          phi2Arr_radm2    = phi2Arr_radm2,
                          fwhmRMSFArr      = fwhmRMSFArr,
                          cutoff           = cutoff,
                          maxIter          = maxIter,
                          gain             = gain,
                          verbose          = verbose,
                          doPlots          = False,
                          pool             = pool,
                          chunksize        = chunksize,
                          window           = window
                          )


    endTime = time.time()
    cputime = (endTime - startTime)
    if (verbose): log("> RM-clean completed in %.2f seconds." % cputime)
    if (verbose): log("Saving the clean FDF and ancillary FITS files")




    #Move FD axis back to original position, and restore dimensionality:
    old_Ndim,FD_axis=find_axes(head)
    new_Ndim=cleanFDF.ndim
    #The difference is the number of dimensions that need to be added:
    if old_Ndim-new_Ndim != 0: #add missing (degenerate) dimensions back in
        cleanFDF=np.expand_dims(cleanFDF,axis=tuple(range(old_Ndim-new_Ndim)))
        ccArr=np.expand_dims(ccArr,axis=tuple(range(old_Ndim-new_Ndim)))
        residFDF=np.expand_dims(residFDF,axis=tuple(range(old_Ndim-new_Ndim)))
    #New dimensions are added to the beginning of the axis ordering 
    #(revserse of FITS ordering)
    
    #Move the FDF axis to it's original spot. Hopefully this means that all
    # axes are in their original place after all of that.
    cleanFDF=np.moveaxis(cleanFDF,old_Ndim-new_Ndim,old_Ndim-FD_axis)
    ccArr=np.moveaxis(ccArr,old_Ndim-new_Ndim,old_Ndim-FD_axis)
    residFDF=np.moveaxis(residFDF,old_Ndim-new_Ndim,old_Ndim-FD_axis)

    return cleanFDF, ccArr, iterCountArr, residFDF, head


def writefits(cleanFDF, ccArr, iterCountArr, residFDF, headtemp, nBits=32,
            prefixOut="", outDir="", write_separate_FDF=False, verbose=True, log=print):
    """Write data to disk in FITS


    Output files:
        Default:
            FDF_clean.fits: RMCLEANed FDF, in 3 extensions: Q,U, and PI.
            FDF_CC.fits: RMCLEAN components, in 3 extensions: Q,U, and PI.
            CLEAN_nIter.fits: RMCLEAN iterations.

        write_seperate_FDF=True:
            FDF_clean_real.fits and FDF_CC.fits are split into
            three constituent components:
                FDF_clean_real.fits: Stokes Q
                FDF_clean_im.fits: Stokes U
                FDF_clean_tot.fits: Polarized Intensity (sqrt(Q^2+U^2))
                FDF_CC_real.fits: Stokes Q
                FDF_CC_im.fits: Stokes U
                FDF_CC_tot.fits: Polarized Intensity (sqrt(Q^2+U^2))
                CLEAN_nIter.fits: RMCLEAN iterations.
    Args:
        cleanFDF (ndarray): Cube of RMCLEANed FDFs.
        ccArr (ndarray): Cube of RMCLEAN components (i.e. the model).
        iterCountArr (ndarray): Cube of number of RMCLEAN iterations.
        residFDF (ndarray): Cube of residual RMCLEANed FDFs.

    Kwargs:
        prefixOut (str): Prefix for filenames.
        outDir (str): Directory to save files.
        write_seperate_FDF (bool): Write Q, U, and PI separately?
        verbose (bool): Verbosity.
        log (function): Which logging function to use.
    """
    # Default data types
    dtFloat = "float" + str(nBits)
    dtComplex = "complex" + str(2*nBits)


    if outDir=='':  #To prevent code breaking if file is in current directory
        outDir='.'
    # Save the clean FDF
    if not write_separate_FDF:
        fitsFileOut = outDir + "/" + prefixOut + "FDF_clean.fits"
        if(verbose): log("> %s" % fitsFileOut)
        hdu0 = pf.PrimaryHDU(cleanFDF.real.astype(dtFloat), headtemp)
        hdu1 = pf.ImageHDU(cleanFDF.imag.astype(dtFloat), headtemp)
        hdu2 = pf.ImageHDU(np.abs(cleanFDF).astype(dtFloat), headtemp)
        hduLst = pf.HDUList([hdu0, hdu1, hdu2])
        hduLst.writeto(fitsFileOut, output_verify="fix", overwrite=True)
        hduLst.close()
    else:
        hdu0 = pf.PrimaryHDU(cleanFDF.real.astype(dtFloat), headtemp)
        fitsFileOut = outDir + "/" + prefixOut + "FDF_clean_real.fits"
        hdu0.writeto(fitsFileOut, output_verify="fix", overwrite=True)
        if (verbose): log("> %s" % fitsFileOut)
        hdu1 = pf.PrimaryHDU(cleanFDF.imag.astype(dtFloat), headtemp)
        fitsFileOut = outDir + "/" + prefixOut + "FDF_clean_im.fits"
        hdu1.writeto(fitsFileOut, output_verify="fix", overwrite=True)
        if (verbose): log("> %s" % fitsFileOut)
        hdu2 = pf.PrimaryHDU(np.abs(cleanFDF).astype(dtFloat), headtemp)
        fitsFileOut = outDir + "/" + prefixOut + "FDF_clean_tot.fits"
        hdu2.writeto(fitsFileOut, output_verify="fix", overwrite=True)
        if (verbose): log("> %s" % fitsFileOut)

    if not write_separate_FDF:
    #Save the complex clean components as another file.
        fitsFileOut = outDir + "/" + prefixOut + "FDF_CC.fits"
        if (verbose): log("> %s" % fitsFileOut)
        hdu0 = pf.PrimaryHDU(ccArr.real.astype(dtFloat), headtemp)
        hdu1 = pf.ImageHDU(ccArr.imag.astype(dtFloat), headtemp)
        hdu2 = pf.ImageHDU(np.abs(ccArr).astype(dtFloat), headtemp)
        hduLst = pf.HDUList([hdu0, hdu1, hdu2])
        hduLst.writeto(fitsFileOut, output_verify="fix", overwrite=True)
        hduLst.close()
    else:
        hdu0 = pf.PrimaryHDU(ccArr.real.astype(dtFloat), headtemp)
        fitsFileOut = outDir + "/" + prefixOut + "FDF_CC_real.fits"
        hdu0.writeto(fitsFileOut, output_verify="fix", overwrite=True)
        if (verbose): log("> %s" % fitsFileOut)
        hdu1 = pf.PrimaryHDU(ccArr.imag.astype(dtFloat), headtemp)
        fitsFileOut = outDir + "/" + prefixOut + "FDF_CC_im.fits"
        hdu1.writeto(fitsFileOut, output_verify="fix", overwrite=True)
        if (verbose): log("> %s" % fitsFileOut)
        hdu2 = pf.PrimaryHDU(np.abs(ccArr).astype(dtFloat), headtemp)
        fitsFileOut = outDir + "/" + prefixOut + "FDF_CC_tot.fits"
        hdu2.writeto(fitsFileOut, output_verify="fix", overwrite=True)
        if (verbose): log("> %s" % fitsFileOut)

    #Because there can be problems with different axes having different FITS keywords,
    #don't try to remove the FD axis, but just make it degenerate.

    if headtemp['NAXIS'] > 2:
        headtemp["NAXIS3"] = 1
    if headtemp['NAXIS'] == 4:
        headtemp["NAXIS4"] = 1

    # Save the iteration count mask
    fitsFileOut = outDir + "/" + prefixOut + "CLEAN_nIter.fits"
    if (verbose): log("> %s" % fitsFileOut)
    headtemp["BUNIT"] = "Iterations"
    hdu0 = pf.PrimaryHDU(np.expand_dims(iterCountArr.astype(dtFloat), 
                        axis=tuple(range(headtemp['NAXIS']-iterCountArr.ndim))),
                        headtemp)
    hduLst = pf.HDUList([hdu0])
    hduLst.writeto(fitsFileOut, output_verify="fix", overwrite=True)
    hduLst.close()


#Old method (for multi-extension files)
def read_FDF_cube(filename):
    """Read in a FDF/RMSF cube. Figures out which axis is Faraday depth and
    puts it first (in numpy order) to accommodate the rest of the code.
    Returns: (complex_cube, header,FD_axis)
    """
    HDULst = pf.open(filename, "readonly", memmap=True)
    head = HDULst[0].header.copy()
    FDFreal = HDULst[0].data
    FDFimag = HDULst[1].data
    complex_cube = FDFreal + 1j * FDFimag

    #Identify Faraday depth axis (assumed to be last one if not explicitly found)
    Ndim=head['NAXIS']
    FD_axis=Ndim
    #Check for FD axes:
    for i in range(1,Ndim+1):
        try:
            if 'FDEP' in head['CTYPE'+str(i)].upper():
                FD_axis=i
        except:
            pass #The try statement is needed for if the FITS header does not
                 # have CTYPE keywords.

    #Move FD axis to first place in numpy order.
    if FD_axis != Ndim:
        complex_cube=np.moveaxis(complex_cube,Ndim-FD_axis,0)

    #Remove degenerate axes to prevent problems with later steps.
    complex_cube=complex_cube.squeeze()

    return complex_cube, head,FD_axis

def find_axes(header):
    """Idenfities how many axes are present in a FITS file, and which is the
    Faraday depth axis. Necessary for bookkeeping on cube dimensionality,
    given that RM-clean only supports 3D cubes, but data may be 4D files."""
    Ndim=header['NAXIS']
    FD_axis=Ndim
    #Check for FD axes:
    for i in range(1,Ndim+1):
        try:
            if 'FDEP' in header['CTYPE'+str(i)].upper():
                FD_axis=i
        except:
            pass #The try statement is needed for if the FITS header does not
                 # have CTYPE keywords.
    return Ndim,FD_axis

def read_FDF_cubes(filename):
    """Read in a FDF/RMSF cube. Input filename can be any of real, imag, or tot components.
    Figures out which axis is Faraday depth and
    puts it first (in numpy order) to accommodate the rest of the code.
    Returns: (complex_cube, header,FD_axis)
    """
    HDUreal = pf.open(filename.replace('_tot','_real').replace('_im','_real'), "readonly", memmap=True)
    head = HDUreal[0].header.copy()
    FDFreal = HDUreal[0].data

    HDUimag = pf.open(filename.replace('_tot','_im').replace('_real','_im'), "readonly", memmap=True)
    FDFimag = HDUimag[0].data
    complex_cube = FDFreal + 1j * FDFimag

    #Identify Faraday depth axis (assumed to be last one if not explicitly found)
    Ndim,FD_axis=find_axes(head)

    #Move FD axis to first place in numpy order.
    if FD_axis != Ndim:
        complex_cube=np.moveaxis(complex_cube,Ndim-FD_axis,0)

    #Remove degenerate axes to prevent problems with later steps.
    complex_cube=complex_cube.squeeze()

    return complex_cube, head,FD_axis


#-----------------------------------------------------------------------------#
def main():
    import argparse
    """
    Start the function to perform RM-clean if called from the command line.
    """

    # Help string to be shown using the -h option
    descStr = """
    Run RM-CLEAN on a cube of Faraday dispersion functions (FDFs), applying
    a cube of rotation measure spread functions created by the script
    'do_RMsynth_3D.py'. Saves cubes of deconvolved FDFs & clean-component
    spectra, and a pixel map showing the number of iterations performed.
    Set any of the multiprocessing options to enable parallelization
    (otherwise, pixels will be processed serially).

    Expects that the input is in the form of the Stokes-separated
    (single extension) FITS cubes produced by do_RMsynth_3D.
    """

    # Parse the command line options
    parser = argparse.ArgumentParser(description=descStr,
                                 formatter_class=argparse.RawTextHelpFormatter)
    parser.add_argument("fitsFDF", metavar="FDF_dirty.fits", nargs=1,
                        help="FITS cube containing the dirty FDF.\n(Can be any of the FDF output cubes from do_RMsynth_3D.py)")
    parser.add_argument("fitsRMSF", metavar="RMSF.fits", nargs=1,
                        help="FITS cube containing the RMSF and FWHM image.\n(Cans be any of the RMSF output cubes from do_RMsynth_3D.py)")
    parser.add_argument("-c", dest="cutoff", type=float, default=1,
                        help="Initial CLEAN cutoff in flux units [1].")
    parser.add_argument("-w", dest="window", type=float, default=np.nan, 
                        help="Threshold for (deeper) windowed clean [Not used if not set].")
    parser.add_argument("-n", dest="maxIter", type=int, default=1000,
                        help="Maximum number of CLEAN iterations per pixel [1000].")
    parser.add_argument("-g", dest="gain", type=float, default=0.1,
                        help="CLEAN loop gain [0.1].")
    parser.add_argument("-w", dest="window", action="store_true",
                    help="CLEAN in window around first peak [False].")
    parser.add_argument("-o", dest="prefixOut", default="",
                        help="Prefix to prepend to output files [None].")
    parser.add_argument("-f", dest="write_separate_FDF", action="store_false",
                        help="Store different Stokes as FITS extensions [False, store as separate files].")

    parser.add_argument("-v", dest="verbose", action="store_true",
                        help="Verbose [False].")

    group = parser.add_mutually_exclusive_group()
    group.add_argument("--ncores", dest="n_cores", default=1,
                       type=int, help="Number of processes (uses multiprocessing).")
    parser.add_argument("--chunk", dest="chunk", default=None,
                       type=int, help="Chunk size (uses multiprocessing -- not available in MPI!)")
    group.add_argument("--mpi", dest="mpi", default=False,
                       action="store_true", help="Run with MPI.")


    args = parser.parse_args()

    #Check if the user is trying to use parallelization without installing it:
    if parallel_available==False and (args.n_cores != 1 or args.chunk != None or args.mpi != False):
        raise Exception('Parallel processing not available. Please install the schwimmbad module to enable parallel processing.')

    #If parallelization requested use it, otherwise use the old-fashioned way.
    if parallel_available==True and (args.n_cores != 1 or args.chunk != None or args.mpi != False):
        pool = schwimmbad.choose_pool(mpi=args.mpi, processes=args.n_cores)
        if args.mpi:
            if not pool.is_master():
                pool.wait()
                sys.exit(0)
        if args.n_cores > 1:
            chunksize = args.chunk
        else:
            chunksize = None
    else:
        pool = None
        chunksize = None


    verbose = args.verbose
    # Sanity checks
    for f in args.fitsFDF + args.fitsRMSF:
        if not os.path.exists(f):
            print("File does not exist: '%s'." % f)
            sys.exit()
    dataDir, dummy = os.path.split(args.fitsFDF[0])

    # Run RM-CLEAN on the cubes
    cleanFDF, ccArr, iterCountArr, residFDF, headtemp = run_rmclean(fitsFDF     = args.fitsFDF[0],
                                                        fitsRMSF    = args.fitsRMSF[0],
                                                        cutoff      = args.cutoff,
                                                        maxIter     = args.maxIter,
                                                        gain        = args.gain,
                                                        chunksize   = chunksize,
                                                        nBits       = 32,
                                                        window      = args.window,
                                                        verbose = verbose)
    # Write results to disk
    writefits(cleanFDF,
            ccArr,
            iterCountArr,
            residFDF,
            headtemp,
            prefixOut           = args.prefixOut,
            outDir              = dataDir,
            write_separate_FDF  = args.write_separate_FDF,
            verbose             = verbose)

#-----------------------------------------------------------------------------#
if __name__ == "__main__":
    main()<|MERGE_RESOLUTION|>--- conflicted
+++ resolved
@@ -54,11 +54,7 @@
 
 #-----------------------------------------------------------------------------#
 def run_rmclean(fitsFDF, fitsRMSF, cutoff, maxIter=1000, gain=0.1, nBits=32,
-<<<<<<< HEAD
-                pool=None, chunksize=None, verbose = True, log = print, window=False):
-=======
                 pool=None, chunksize=None, verbose = True, log = print, window=np.nan):
->>>>>>> 8ba8da6a
     """Run RM-CLEAN on a 2/3D FDF cube given an RMSF cube stored as FITS.
 
     If you want to run RM-CLEAN on arrays, just use util_RM.do_rmclean_hogbom.
@@ -145,9 +141,9 @@
         cleanFDF=np.expand_dims(cleanFDF,axis=tuple(range(old_Ndim-new_Ndim)))
         ccArr=np.expand_dims(ccArr,axis=tuple(range(old_Ndim-new_Ndim)))
         residFDF=np.expand_dims(residFDF,axis=tuple(range(old_Ndim-new_Ndim)))
-    #New dimensions are added to the beginning of the axis ordering 
+    #New dimensions are added to the beginning of the axis ordering
     #(revserse of FITS ordering)
-    
+
     #Move the FDF axis to it's original spot. Hopefully this means that all
     # axes are in their original place after all of that.
     cleanFDF=np.moveaxis(cleanFDF,old_Ndim-new_Ndim,old_Ndim-FD_axis)
@@ -258,7 +254,7 @@
     fitsFileOut = outDir + "/" + prefixOut + "CLEAN_nIter.fits"
     if (verbose): log("> %s" % fitsFileOut)
     headtemp["BUNIT"] = "Iterations"
-    hdu0 = pf.PrimaryHDU(np.expand_dims(iterCountArr.astype(dtFloat), 
+    hdu0 = pf.PrimaryHDU(np.expand_dims(iterCountArr.astype(dtFloat),
                         axis=tuple(range(headtemp['NAXIS']-iterCountArr.ndim))),
                         headtemp)
     hduLst = pf.HDUList([hdu0])
@@ -371,7 +367,7 @@
                         help="FITS cube containing the RMSF and FWHM image.\n(Cans be any of the RMSF output cubes from do_RMsynth_3D.py)")
     parser.add_argument("-c", dest="cutoff", type=float, default=1,
                         help="Initial CLEAN cutoff in flux units [1].")
-    parser.add_argument("-w", dest="window", type=float, default=np.nan, 
+    parser.add_argument("-w", dest="window", type=float, default=np.nan,
                         help="Threshold for (deeper) windowed clean [Not used if not set].")
     parser.add_argument("-n", dest="maxIter", type=int, default=1000,
                         help="Maximum number of CLEAN iterations per pixel [1000].")
