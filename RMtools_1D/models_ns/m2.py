# =============================================================================#
#                          MODEL DEFINITION FILE                              #
# =============================================================================#
import bilby
import numpy as np


# -----------------------------------------------------------------------------#
# Function defining the model.                                                #
#                                                                             #
#  pDict       = Dictionary of parameters, created by parsing inParms, below. #
#  lamSqArr_m2 = Array of lambda-squared values                               #
#  quArr       = Complex array containing the Re and Im spectra.              #
# -----------------------------------------------------------------------------#
def model(pDict, lamSqArr_m2):
    """Single Faraday component with Burn depolarisation"""

    # Calculate the complex fractional q and u spectra
    pArr = pDict["fracPol"] * np.ones_like(lamSqArr_m2)
    quArr = (
        pArr
        * np.exp(2j * (np.radians(pDict["psi0_deg"]) + pDict["RM_radm2"] * lamSqArr_m2))
        * np.exp(-2.0 * pDict["sigmaRM_radm2"] ** 2.0 * lamSqArr_m2**2.0)
    )

    return quArr


# -----------------------------------------------------------------------------#
# Priors for the above model.                                                 #
# See https://lscsoft.docs.ligo.org/bilby/prior.html for details.             #
#                                                                             #
# -----------------------------------------------------------------------------#
priors = {
    "fracPol": bilby.prior.Uniform(
<<<<<<< HEAD
        minimum=0.001, maximum=1.0, name="fracPol", latex_label="$p$"
=======
        minimum=0.001, maximum=1.0, name="fracPol", latex_label=r"$p$"
>>>>>>> abca25c0
    ),
    "psi0_deg": bilby.prior.Uniform(
        minimum=0,
        maximum=180.0,
        name="psi0_deg",
        latex_label=r"$\psi_0$ (deg)",
        boundary="periodic",
    ),
    "RM_radm2": bilby.prior.Uniform(
        minimum=-1100.0,
        maximum=1100.0,
        name="RM_radm2",
        latex_label=r"RM (rad m$^{-2}$)",
    ),
    "sigmaRM_radm2": bilby.prior.Uniform(
        minimum=0.0,
        maximum=1000.0,
        name="sigmaRM_radm2",
        latex_label=r"$\sigma_{RM}$ (rad m$^{-2}$)",
    ),
}<|MERGE_RESOLUTION|>--- conflicted
+++ resolved
@@ -33,11 +33,7 @@
 # -----------------------------------------------------------------------------#
 priors = {
     "fracPol": bilby.prior.Uniform(
-<<<<<<< HEAD
-        minimum=0.001, maximum=1.0, name="fracPol", latex_label="$p$"
-=======
         minimum=0.001, maximum=1.0, name="fracPol", latex_label=r"$p$"
->>>>>>> abca25c0
     ),
     "psi0_deg": bilby.prior.Uniform(
         minimum=0,
