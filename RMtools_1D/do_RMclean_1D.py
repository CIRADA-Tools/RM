--- conflicted
+++ resolved
@@ -52,11 +52,7 @@
 def run_rmclean(mDict, aDict, cutoff,
                 maxIter=1000, gain=0.1, nBits=32,
                 showPlots=False, prefixOut="", verbose=False, log=print, 
-<<<<<<< HEAD
-                saveFigures=False, window=False):
-=======
                 saveFigures=False, window=None):
->>>>>>> 108289bb
     """Run RM-CLEAN on a complex FDF spectrum given a RMSF.
 
     Args:
