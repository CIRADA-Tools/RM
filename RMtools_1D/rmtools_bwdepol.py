--- conflicted
+++ resolved
@@ -1,1542 +1,1526 @@
-#!/usr/bin/env python
-# =============================================================================#
-#                                                                             #
-# NAME:     rmtools_bwdepol.py                                                #
-#                                                                             #
-# PURPOSE: Algorithm for finding polarized sources while accounting for       #
-#          bandwidth depolarization.                                          #
-#                                                                             #
-# =============================================================================#
-#                                                                             #
-# The MIT License (MIT)                                                       #
-#                                                                             #
-# Copyright (c) 2020 Canadian Initiative for Radio Astronomy Data Analysis     #                                                                             #
-# Permission is hereby granted, free of charge, to any person obtaining a     #
-# copy of this software and associated documentation files (the "Software"),  #
-# to deal in the Software without restriction, including without limitation   #
-# the rights to use, copy, modify, merge, publish, distribute, sublicense,    #
-# and/or sell copies of the Software, and to permit persons to whom the       #
-# Software is furnished to do so, subject to the following conditions:        #
-#                                                                             #
-# The above copyright notice and this permission notice shall be included in  #
-# all copies or substantial portions of the Software.                         #
-#                                                                             #
-# THE SOFTWARE IS PROVIDED "AS IS", WITHOUT WARRANTY OF ANY KIND, EXPRESS OR  #
-# IMPLIED, INCLUDING BUT NOT LIMITED TO THE WARRANTIES OF MERCHANTABILITY,    #
-# FITNESS FOR A PARTICULAR PURPOSE AND NONINFRINGEMENT. IN NO EVENT SHALL THE #
-# AUTHORS OR COPYRIGHT HOLDERS BE LIABLE FOR ANY CLAIM, DAMAGES OR OTHER      #
-# LIABILITY, WHETHER IN AN ACTION OF CONTRACT, TORT OR OTHERWISE, ARISING     #
-# FROM, OUT OF OR IN CONNECTION WITH THE SOFTWARE OR THE USE OR OTHER         #
-# DEALINGS IN THE SOFTWARE.                                                   #
-#                                                                             #
-# =============================================================================#
-
-import argparse
-import math as m
-import os
-import sys
-import time
-import traceback
-
-import matplotlib.pyplot as plt
-import numpy as np
-import scipy as sp
-from matplotlib.ticker import MaxNLocator
-
-from RMtools_1D.do_RMsynth_1D import saveOutput
-from RMutils.util_misc import (
-    MAD,
-    create_frac_spectra,
-    nanmedian,
-    poly5,
-    progress,
-    toscalar,
-)
-from RMutils.util_plotTk import (
-    plot_complexity_fig,
-    plot_dirtyFDF_ax,
-    plot_Ipqu_spectra_fig,
-)
-from RMutils.util_RM import (
-    calc_parabola_vertex,
-    extrap,
-    fit_rmsf,
-    measure_qu_complexity,
-)
-
-if sys.version_info.major == 2:
-    print("RM-tools will no longer run with Python 2! Please use Python 3.")
-    exit()
-
-
-C = 2.997924538e8  # Speed of light [m/s]
-
-
-# -----------------------------------------------------------------------------#
-def rotation_integral_limit(freq, phi):
-    """Calculates the analytic solution to the channel polarization integral
-    at one limit frequency.
-
-    Parameters
-    ----------
-    freq: float
-          frequency in Hz
-
-    phi: float
-          Faraday depth (rad/m^2)
-
-    Returns
-    -------
-    intergral_lim: complex
-                   intergral limit
-
-    """
-    funct1 = freq * np.exp(2.0j * phi * ((C / freq) ** 2))
-    funct2 = C * np.sqrt((np.abs(phi) * np.pi))
-    funct3 = -1.0j + np.sign(phi)
-    funct4 = sp.special.erf(np.sqrt(np.abs(phi)) * (C / freq) * (-1.0j + np.sign(phi)))
-
-    intergral_lim = funct1 + (funct2 * funct3 * funct4)
-
-    return intergral_lim
-
-
-def rotation_operator(channel_width, channel_center, phi):
-    """Rotation operator for channel with top-hat-in-frequency sensitivity.
-    Computes the net effect on a polarization vector for a channel of given
-    center frequnecy and bandwidth, for a given RM.
-
-    Parameters
-    ----------
-    channel_width: float
-                   channel bandwidth in Hz
-
-    channel_center: float
-                    channel frequency in Hz
-
-    phi: float
-         channel frequency in hz
-
-    Returns
-    -------
-    (complex) rotation operator for that channel
-
-    """
-    b = channel_center + 0.5 * channel_width
-    a = channel_center - 0.5 * channel_width
-
-    int_a = rotation_integral_limit(a, phi)
-    int_b = rotation_integral_limit(b, phi)
-
-    return (1 / channel_width) * (int_b - int_a)
-
-
-def estimate_channel_bandwidth(freq_array):
-    """Estimates the bandwidth per channel given the spacing between channel
-    centers. Only looks at the first 2 channels.
-
-    Parameters
-    ----------
-    freq_array: array-like
-                array of channel centers
-
-    Returns
-    -------
-    ban: float
-         seperation between first two channel centers
-
-    """
-    ban = freq_array[1] - freq_array[0]
-    return ban
-
-
-def l2_to_freq_array(lambda_square_array):
-    """returns the freqency array, corresponding to a lambda square array"""
-
-    f = C**2 / lambda_square_array
-    return np.sqrt(f)
-
-
-def adjoint_theory(adjoint_vars, dQUArr, show_progress=False, log=print):
-    """Calculates the theoretical sensitivity and noise for the adjoint method
-
-    Parameters
-    ----------
-    adjoint_vars: list
-                  list like object containing organized as
-                  [widths_Hz, freqArr_Hz, phiArr_radm2, K, weightArr]
-
-    dQUArr: array like
-            array containing the error in Stokes Q, and U
-
-    show_progress: Boolean
-                   If set to True, shows progress, Default is False
-
-    log: function
-         logging function, default is print
-
-    Returns
-    -------
-    adjoint_info: list
-                  list containing phiArr, and the theoretical noise and
-                  sensitivity organized as
-                  [phiArr_radm2, adjoint_sens, adjoint_noise]
-
-    """
-
-    widths_Hz, freqArr_Hz, phiArr_radm2, K, weightArr = adjoint_vars
-    adjoint_noise = np.ones(len(phiArr_radm2))
-    adjoint_sens = np.ones(len(phiArr_radm2))
-
-    nPhi = len(phiArr_radm2)
-    if show_progress:
-        log("Calculating Theoretical Sensitivity & Noise")
-        progress(40, 0)
-    for i in range(nPhi):
-        if show_progress:
-            progress(40, ((i + 1) * 100.0 / nPhi))
-
-        r_i = rotation_operator(widths_Hz, freqArr_Hz, phiArr_radm2[i])
-        adjoint_noise2 = (
-            np.sum((weightArr * dQUArr) ** 2 * np.abs(r_i) ** 2)
-            / np.sum(weightArr) ** 2
-        )  # equation 34
-        adjoint_noise[i] = np.sqrt(adjoint_noise2)
-
-        adjoint_sens[i] = K * np.sum(weightArr * (np.abs(r_i) ** 2))
-
-    adjoint_info = [phiArr_radm2, adjoint_sens, adjoint_noise]
-    return adjoint_info
-
-
-def plot_adjoint_info(mylist, units="Jy/beam"):
-    """plots theoretical noise, sensitivity"""
-    fig, ax = plt.subplots(2, dpi=100, figsize=(12, 8))
-    fig.subplots_adjust(wspace=0.4, hspace=0.4)
-
-    [phiArr_radm2, adjoint_sens, adjoint_noise] = mylist
-
-    ax[1].plot(
-        phiArr_radm2,
-        adjoint_sens / adjoint_noise * np.max(adjoint_noise),
-    )
-<<<<<<< HEAD
-    ax[1].set_xlabel("$\phi$ (rad m$^{-2}$)")
-=======
-    ax[1].set_xlabel(r"$\phi$ (rad m$^{-2}$)")
->>>>>>> abca25c0
-    ax[1].set_ylabel("S:N multiplier")
-    ax[1].set_title("Theoretical S:N after bandwidth depolarization")
-    # plot 2
-    ax[0].plot(
-        phiArr_radm2,
-        adjoint_sens,
-    )
-<<<<<<< HEAD
-    ax[0].set_xlabel("$\phi$ (rad m$^{-2}$)")
-=======
-    ax[0].set_xlabel(r"$\phi$ (rad m$^{-2}$)")
->>>>>>> abca25c0
-    ax[0].set_ylabel("Sensitivity")
-    ax[0].set_title("Theoretical Sensitivity after bandwidth depolarization")
-    return
-
-
-# -----------------------------------------------------------------------------#
-
-
-def analytical_chan_pol(f, ban, phi, xi_knot=0, p=1):
-    """Calculates the average analytic solution to the channel polarization
-    integral per channel
-
-    Based on equation 13 of Schnitzeler & Lee (2015)
-
-    Parameters
-    ----------
-    f: float
-       channel center frequency in Hz
-
-    ban: float
-         channel bandwidth in Hz
-
-    phi: float
-         Faraday depth value in rad/m^2
-
-    xi_knot: float
-             inital polarization angle in radians
-
-    p: float
-       polarzied intensity
-
-    Returns
-    -------
-    avg_p_tilda: complex
-                 the average complex polarization, for the bandwidth,
-                 real is Q, imaginary is U
-
-    """
-    a = f - (ban / 2)
-    b = f + (ban / 2)  # integral start and stop values
-
-    ya = rotation_integral_limit(
-        a,
-        phi,
-    )
-    yb = rotation_integral_limit(
-        b,
-        phi,
-    )  # check orig for xi_knot
-
-    i = p * (yb - ya)
-    avg_p_tilda = i / ban
-
-    return avg_p_tilda
-
-
-def bwdepol_simulation(peak_rm, freqArr_Hz, widths_Hz):
-    """Farday thin simulated source of the same RM as the measured source,
-    with unit intensity
-
-    Parameters
-    ----------
-    peak_rm: float
-             peak in Faraday depth value (in rad/m^2) for sim
-
-    freqArr_hz: array like
-                frequency array (in Hz)
-
-    width_Hz: float
-              channel width in Hz
-
-    Returns
-    -------
-    data:
-         Dirty FDF for the simulated data formated as a list of arrays
-         [freq_Hz, q, u,  dq, du]
-
-    """
-    if widths_Hz == None:
-        widths_Hz = estimate_channel_bandwidth(freqArr_Hz)
-
-    p_tilda = analytical_chan_pol(freqArr_Hz, widths_Hz, peak_rm)
-    size_f = len(freqArr_Hz)
-    dq = np.ones(size_f)
-    du = np.ones(size_f)
-
-    # format  = [freq_Hz, q, u,  dq, du]
-    data = [freqArr_Hz, np.real(p_tilda), np.imag(p_tilda), dq, du]
-    return data
-
-
-# -----------------------------------------------------------------------------#
-def bwdepol_tweakAxFormat(
-    ax,
-    pad=10,
-    loc="upper right",
-    linewidth=1,
-    ncol=1,
-    bbox_to_anchor=(1.00, 1.00),
-    showLeg=True,
-):
-    """Tweaks some default plotting parameters for the RMSF, returns ax"""
-    # Axis/tic formatting
-    ax.tick_params(pad=pad)
-    for line in ax.get_xticklines() + ax.get_yticklines():
-        line.set_markeredgewidth(linewidth)
-
-    # Legend formatting
-    if showLeg:
-        leg = ax.legend(
-            numpoints=1,
-            loc=loc,
-            shadow=False,
-            borderaxespad=0.3,
-            ncol=ncol,
-            bbox_to_anchor=bbox_to_anchor,
-        )
-        for t in leg.get_texts():
-            t.set_fontsize("small")
-        leg.get_frame().set_linewidth(0.5)
-        leg.get_frame().set_alpha(0.5)
-
-    return ax
-
-
-def gauss(p, peak_rm):
-    """Return a fucntion to evaluate a Gaussian with parameters
-    off set by peak_rm
-
-    Parameters
-    ----------
-    p: list
-       parameters for Gaussian, p = [ampplitude, mean, FWHM]
-
-    peak_rm: float
-             peak in Faraday depth (in rad/m^2), used to center Gaussian
-
-    Returns
-    -------
-    rfun: fuction
-          Gaussian with specified parameters, off set my peak_rm
-
-    """
-
-    a, b, w = p
-    gfactor = 2.0 * m.sqrt(2.0 * m.log(2.0))
-    s = w / gfactor
-
-    def rfunc(x):
-        y = a * np.exp(-((x - b - peak_rm) ** 2.0) / (2.0 * s**2.0))
-        return y
-
-    return rfunc
-
-
-def bwdepol_plot_RMSF_ax(
-    ax,
-    phiArr,
-    RMSFArr,
-    peak_rm,
-    fwhmRMSF=None,
-    axisYright=False,
-    axisXtop=False,
-    doTitle=False,
-):
-    """Modified for bwdepol, Plots each ax for the RMSF plotting"""
-
-    # Set the axis positions
-    if axisYright:
-        ax.yaxis.tick_right()
-        ax.yaxis.set_label_position("right")
-    if axisXtop:
-        ax.xaxis.tick_top()
-        ax.xaxis.set_label_position("top")
-
-    # Plot the RMSF
-    ax.step(phiArr, RMSFArr.real, where="mid", color="tab:blue", lw=0.5, label="Real")
-    ax.step(
-        phiArr, RMSFArr.imag, where="mid", color="tab:red", lw=0.5, label="Imaginary"
-    )
-    ax.step(phiArr, np.abs(RMSFArr), where="mid", color="k", lw=1.0, label="PI")
-    ax.axhline(0, color="grey")
-    if doTitle:
-        ax.text(0.05, 0.84, "RMSF", transform=ax.transAxes)
-
-    # Plot the Gaussian fit
-    if fwhmRMSF is not None:
-        yGauss = np.max(np.abs(RMSFArr)) * gauss([1.0, 0.0, fwhmRMSF], peak_rm)(phiArr)
-        ax.plot(
-            phiArr,
-            yGauss,
-            color="g",
-            marker="None",
-            mfc="w",
-            mec="g",
-            ms=10,
-            label="Gaussian",
-            lw=2.0,
-            ls="--",
-        )
-
-    # Scaling
-    ax.yaxis.set_major_locator(MaxNLocator(4))
-    ax.xaxis.set_major_locator(MaxNLocator(4))
-    xRange = np.nanmax(phiArr) - np.nanmin(phiArr)
-    ax.set_xlim(np.nanmin(phiArr) - xRange * 0.01, np.nanmax(phiArr) + xRange * 0.01)
-    ax.set_ylabel("Normalised Units")
-<<<<<<< HEAD
-    ax.set_xlabel("$\phi$ rad m$^{-2}$")
-=======
-    ax.set_xlabel(r"$\phi$ rad m$^{-2}$")
->>>>>>> abca25c0
-    ax.axhline(0, color="grey")
-
-    # Format tweaks
-    ax = bwdepol_tweakAxFormat(ax)
-    ax.autoscale_view(True, True, True)
-
-
-def bwdepol_plot_rmsf_fdf_fig(
-    phiArr,
-    FDF,
-    phi2Arr,
-    RMSFArr,
-    peak_rm,
-    fwhmRMSF=None,
-    gaussParm=[],
-    vLine=None,
-    fig=None,
-    units="flux units",
-):
-    """Modified for bwdepol, Plot the RMSF and FDF on a single figure"""
-
-    # Default to a pyplot figure
-    if fig == None:
-        fig = plt.figure(figsize=(12.0, 8))
-    # Plot the RMSF
-    ax1 = fig.add_subplot(211)
-    bwdepol_plot_RMSF_ax(
-        ax=ax1,
-        phiArr=phi2Arr,
-        RMSFArr=RMSFArr,
-        peak_rm=peak_rm,
-        fwhmRMSF=fwhmRMSF,
-        doTitle=True,
-    )
-    [label.set_visible(False) for label in ax1.get_xticklabels()]
-    ax1.set_xlabel("")
-
-    ax2 = fig.add_subplot(212, sharex=ax1)
-    plot_dirtyFDF_ax(
-        ax=ax2,
-        phiArr=phiArr,
-        FDFArr=FDF,
-        gaussParm=gaussParm,
-        vLine=vLine,
-        doTitle=True,
-        units=units,
-    )
-    return fig
-
-
-# -----------------------------------------------------------------------------#
-# modified for adjoint
-def bwdepol_get_rmsf_planes(
-    freqArr_Hz,
-    widths_Hz,
-    phiArr_radm2,
-    peak_rm,
-    weightArr=None,
-    mskArr=None,
-    lam0Sq_m2=None,
-    double=True,
-    fitRMSF=True,
-    fitRMSFreal=False,
-    nBits=64,
-    verbose=False,
-    log=print,
-):
-    """Calculate the Rotation Measure Spread Function from inputs. This version
-    returns a cube (1, 2 or 3D) of RMSF spectra based on the shape of a
-    boolean mask array, where flagged data are True and unflagged data False.
-    If only whole planes (wavelength channels) are flagged then the RMSF is the
-    same for all pixels and the calculation is done once and replicated to the
-    dimensions of the mask. If some isolated voxels are flagged then the RMSF
-    is calculated by looping through each wavelength plane, which can take some
-    time. By default the routine returns the analytical width of the RMSF main
-    lobe but can also use MPFIT to fit a Gaussian.
-
-    This has been modified from the convientual RMtools_1D version for bwdepol
-
-
-    Parameters
-    ----------
-    freqArr_Hz      ... vector of frequency values
-    phiArr_radm2    ... vector of trial Faraday depth values
-    weightArr       ... vector of weights, default [None] is no weighting
-    maskArr         ... cube of mask values used to shape return cube [None]
-    lam0Sq_m2       ... force a reference lambda^2 value (def=calculate) [None]
-    double          ... pad the Faraday depth to double-size [True]
-    fitRMSF         ... fit the main lobe of the RMSF with a Gaussian [False]
-    fitRMSFreal     ... fit RMSF.real, rather than abs(RMSF) [False]
-    nBits           ... precision of data arrays [64]
-    verbose         ... print feedback during calculation [False]
-    log             ... function to be used to output messages [print]
-
-
-    Returns
-    -------
-    RMSFcube: array
-              a cube (1, 2 or 3D) of RMSF spectra based on the shape of a
-              boolean mask array
-
-    phi2Arr: array
-             array of the Faraday Depth (in rad/m^2)
-
-    fwhmRMSFArr: array
-                 fwhm of the RMSF
-
-    statArr: array
-
-    """
-
-    # Default data types
-    dtFloat = "float" + str(nBits)
-    dtComplex = "complex" + str(2 * nBits)
-
-    # For cleaning the RMSF should extend by 1/2 on each side in phi-space
-    if double:
-        nPhi = phiArr_radm2.shape[0]
-        nExt = np.ceil(nPhi / 2.0)
-        resampIndxArr = np.arange(2.0 * nExt + nPhi) - nExt
-        phi2Arr = extrap(resampIndxArr, np.arange(nPhi, dtype="int"), phiArr_radm2)
-    else:
-        phi2Arr = phiArr_radm2
-
-    # Set the weight array
-    if weightArr is None:
-        weightArr = np.ones(freqArr_Hz.shape, dtype=dtFloat)
-    weightArr = np.where(np.isnan(weightArr), 0.0, weightArr)
-
-    # Set the mask array (default to 1D, no masked channels)
-    if mskArr is None:
-        mskArr = np.zeros_like(freqArr_Hz, dtype="bool")
-        nDims = 1
-    else:
-        mskArr = mskArr.astype("bool")
-        nDims = len(mskArr.shape)
-
-    # Sanity checks on array sizes
-    if not weightArr.shape == freqArr_Hz.shape:
-        log("Err: wavelength^2 and weight arrays must be the same shape.")
-        return None, None, None, None
-    if not nDims <= 3:
-        log("Err: mask dimensions must be <= 3.")
-        return None, None, None, None
-    if not mskArr.shape[0] == freqArr_Hz.shape[0]:
-        log("Err: mask depth does not match lambda^2 vector (%d vs %d).", end=" ")
-        (mskArr.shape[0], freqArr_Hz.shape[-1])
-        log("     Check that the mask is in [z, y, x] order.")
-        return None, None, None, None
-
-    # Reshape the mask array to 3 dimensions
-    if nDims == 1:
-        mskArr = np.reshape(mskArr, (mskArr.shape[0], 1, 1))
-    elif nDims == 2:
-        mskArr = np.reshape(mskArr, (mskArr.shape[0], mskArr.shape[1], 1))
-
-    # Initialise the complex RM Spread Function cube
-    nX = mskArr.shape[-1]
-    nY = mskArr.shape[-2]
-    nPix = nX * nY
-    nPhi = phi2Arr.shape[0]
-    RMSFcube = np.ones((nPhi, nY, nX), dtype=dtComplex)
-
-    # If full planes are flagged then set corresponding weights to zero
-    xySum = np.sum(np.sum(mskArr, axis=1), axis=1)
-    mskPlanes = np.where(xySum == nPix, 0, 1)
-    weightArr *= mskPlanes
-
-    # Check for isolated clumps of flags (# flags in a plane not 0 or nPix)
-    flagTotals = np.unique(xySum).tolist()
-    try:
-        flagTotals.remove(0)
-    except Exception:
-        pass
-    try:
-        flagTotals.remove(nPix)
-    except Exception:
-        pass
-
-    lambdaSqArr_m2 = np.power(C / freqArr_Hz, 2.0)
-    # Calculate the analytical FWHM width of the main lobe
-    fwhmRMSF = (
-        2.0 * m.sqrt(3.0) / (np.nanmax(lambdaSqArr_m2) - np.nanmin(lambdaSqArr_m2))
-    )
-
-    # Create simulated data set with simRM = peakRM
-    RMSF_data = bwdepol_simulation(peak_rm, freqArr_Hz, widths_Hz)
-    # RMSFArr = fdf from bwdepol_simulation
-    RMSFArr, _, _ = do_adjoint_rmsynth_planes(
-        freqArr_Hz,
-        RMSF_data[1],
-        RMSF_data[2],
-        phiArr_radm2,
-        widths_Hz=widths_Hz,
-        weightArr=weightArr,
-        lam0Sq_m2=lam0Sq_m2,
-        verbose=verbose,
-        log=print,
-    )
-
-    # Fit the RMSF main lobe
-    fitStatus = -1
-    if fitRMSF:
-        if verbose:
-            log("Fitting Gaussian to the main lobe.")
-        mp = fit_rmsf(phi2Arr, np.abs(RMSFArr) / np.max(np.abs(RMSFArr)))
-        if mp is None or mp.status < 1:
-            pass
-            log("Err: failed to fit the RMSF.")
-            log("     Defaulting to analytical value.")
-        else:
-            fwhmRMSF = mp.params[2]
-            fitStatus = mp.status
-
-    # Replicate along X and Y axes
-    RMSFcube = np.tile(RMSFArr[:, np.newaxis, np.newaxis], (1, nY, nX))
-    fwhmRMSFArr = np.ones((nY, nX), dtype=dtFloat) * fwhmRMSF
-    statArr = np.ones((nY, nX), dtype="int") * fitStatus
-
-    # Remove redundant dimensions
-    fwhmRMSFArr = np.squeeze(fwhmRMSFArr)
-    statArr = np.squeeze(statArr)
-    RMSFcube = RMSFcube.reshape(-1)
-
-    return RMSFcube, phi2Arr, fwhmRMSFArr, statArr
-
-
-# -----------------------------------------------------------------------------#
-def bwdepol_measure_FDF_parms(
-    FDF,
-    phiArr,
-    fwhmRMSF,
-    adjoint_sens,
-    adjoint_noise,
-    dFDF=None,
-    lamSqArr_m2=None,
-    lam0Sq=None,
-    snrDoBiasCorrect=5.0,
-):
-    """
-    Measure standard parameters from a complex Faraday Dispersion Function.
-    Currently this function assumes that the noise levels in the Stokes Q
-    and U spectra are the same.
-    Returns a dictionary containing measured parameters.
-
-    This has been modified from the convientual RMtools_1D version for bwdepol
-    """
-
-    # Determine the peak channel in the FDF, its amplitude and index
-    absFDF = np.abs(FDF)
-    rm_fdf = (
-        absFDF / adjoint_noise
-    )  # RM spectrum in S:N units (normalized by RM-dependent noise)
-    amp_fdf = (
-        absFDF / adjoint_sens
-    )  # RM spectrum normalized by (RM-dependent) sensitivity
-    indxPeakPIchan = np.nanargmax(rm_fdf[1:-1]) + 1  # Masks out the edge channels
-
-    # new theoretical dFDF correction for adjoint method
-    # This is noise in the adjoint-spectrum.
-    dFDF = adjoint_noise[indxPeakPIchan]
-
-    # This is the error in the amplitude (accounting for re-normalization)
-    dampPeakPI = dFDF / adjoint_sens[indxPeakPIchan]
-
-    # Measure the RMS noise in the spectrum after masking the peak
-    # changed all absFDF to rm_fdf
-    # Since this is normalized by theoretical noise, it's effectively testing
-    # the noise relative to the theoretical noise.
-    dPhi = np.nanmin(np.diff(phiArr))
-    fwhmRMSF_chan = np.ceil(fwhmRMSF / dPhi)
-    iL = int(max(0, indxPeakPIchan - fwhmRMSF_chan * 2))
-    iR = int(min(len(absFDF), indxPeakPIchan + fwhmRMSF_chan * 2))
-    absFDFmsked = rm_fdf.copy()
-    absFDFmsked[iL:iR] = np.nan
-    absFDFmsked = absFDFmsked[np.where(absFDFmsked == absFDFmsked)]
-    if float(len(absFDFmsked)) / len(absFDF) < 0.3:
-        dFDFcorMAD = MAD(rm_fdf)
-    else:
-        dFDFcorMAD = MAD(absFDFmsked)
-
-    # The noise is re-normalized by the predicted noise at the peak RM.
-    dFDFcorMAD = dFDFcorMAD * adjoint_noise[indxPeakPIchan]
-
-    nChansGood = np.sum(np.where(lamSqArr_m2 == lamSqArr_m2, 1.0, 0.0))
-    varLamSqArr_m2 = (
-        np.sum(lamSqArr_m2**2.0) - np.sum(lamSqArr_m2) ** 2.0 / nChansGood
-    ) / (nChansGood - 1)
-
-    # Determine the peak in the FDF, its amplitude and Phi using a
-    # 3-point parabolic interpolation
-    phiPeakPIfit = None
-    dPhiPeakPIfit = None
-    ampPeakPIfit = None
-    snrPIfit = None
-    ampPeakPIfitEff = None
-    indxPeakPIfit = None
-    peakFDFimagFit = None
-    peakFDFrealFit = None
-    polAngleFit_deg = None
-    dPolAngleFit_deg = None
-    polAngle0Fit_deg = None
-    dPolAngle0Fit_deg = None
-
-    # Only do the 3-point fit if peak is 1-channel from either edge
-    if indxPeakPIchan > 0 and indxPeakPIchan < len(FDF) - 1:
-        phiPeakPIfit, ampPeakPIfit = calc_parabola_vertex(
-            phiArr[indxPeakPIchan - 1],
-            amp_fdf[indxPeakPIchan - 1],
-            phiArr[indxPeakPIchan],
-            amp_fdf[indxPeakPIchan],
-            phiArr[indxPeakPIchan + 1],
-            amp_fdf[indxPeakPIchan + 1],
-        )
-
-        snrPIfit = ampPeakPIfit * adjoint_sens[indxPeakPIchan] / dFDF
-
-        # Error on fitted Faraday depth (RM) is same as channel
-        # but using fitted PI
-        dPhiPeakPIfit = fwhmRMSF / (2.0 * snrPIfit)
-
-        # Correct the peak for polarisation bias (POSSUM report 11)
-        ampPeakPIfitEff = ampPeakPIfit
-        if snrPIfit >= snrDoBiasCorrect:
-            ampPeakPIfitEff = np.sqrt(ampPeakPIfit**2.0 - 2.3 * dampPeakPI**2.0)
-
-        # Calculate the polarisation angle from the fitted peak
-        # Uncertainty from Eqn A.12 in Brentjens & De Bruyn 2005
-        indxPeakPIfit = np.interp(
-            phiPeakPIfit, phiArr, np.arange(phiArr.shape[-1], dtype="f4")
-        )
-        peakFDFimagFit = np.interp(phiPeakPIfit, phiArr, FDF.imag)
-        peakFDFrealFit = np.interp(phiPeakPIfit, phiArr, FDF.real)
-        polAngleFit_deg = (
-            0.5 * np.degrees(np.arctan2(peakFDFimagFit, peakFDFrealFit)) % 180
-        )
-        dPolAngleFit_deg = np.degrees(1 / (2.0 * snrPIfit))
-
-        # Calculate the derotated polarisation angle and uncertainty
-        # Uncertainty from Eqn A.20 in Brentjens & De Bruyn 2005
-        polAngle0Fit_deg = (
-            np.degrees(np.radians(polAngleFit_deg) - phiPeakPIfit * lam0Sq)
-        ) % 180
-        dPolAngle0Fit_rad = np.sqrt(
-            nChansGood
-            / (4.0 * (nChansGood - 2.0) * snrPIfit**2.0)
-            * ((nChansGood - 1) / nChansGood + lam0Sq**2.0 / varLamSqArr_m2)
-        )
-        dPolAngle0Fit_deg = np.degrees(dPolAngle0Fit_rad)
-
-    # Store the measurements in a dictionary and return
-    mDict = {
-        "dFDFcorMAD": toscalar(dFDFcorMAD),
-        "phiPeakPIfit_rm2": toscalar(phiPeakPIfit),
-        "dPhiPeakPIfit_rm2": toscalar(dPhiPeakPIfit),
-        "ampPeakPIfit": toscalar(ampPeakPIfit),
-        "ampPeakPIfitEff": toscalar(ampPeakPIfitEff),
-        "dAmpPeakPIfit": toscalar(dampPeakPI),
-        "snrPIfit": toscalar(snrPIfit),
-        "indxPeakPIfit": toscalar(indxPeakPIfit),
-        "peakFDFimagFit": toscalar(peakFDFimagFit),
-        "peakFDFrealFit": toscalar(peakFDFrealFit),
-        "polAngleFit_deg": toscalar(polAngleFit_deg),
-        "dPolAngleFit_deg": toscalar(dPolAngleFit_deg),
-        "polAngle0Fit_deg": toscalar(polAngle0Fit_deg),
-        "dPolAngle0Fit_deg": toscalar(dPolAngle0Fit_deg),
-    }
-
-    return mDict
-
-
-# -----------------------------------------------------------------------------#
-def do_adjoint_rmsynth_planes(
-    freqArr_Hz,
-    dataQ,
-    dataU,
-    phiArr_radm2,
-    widths_Hz=None,
-    weightArr=None,
-    lam0Sq_m2=None,
-    nBits=64,
-    verbose=False,
-    log=print,
-):
-    """Perform RM-synthesis on Stokes Q and U cubes (1,2 or 3D). This version
-    of the routine loops through spectral planes and is faster than the pixel-
-    by-pixel code. This version also correctly deals with isolated clumps of
-    NaN-flagged voxels within the data-cube (unlikely in interferometric cubes,
-    but possible in single-dish cubes). Input data must be in standard python
-    [z,y,x] order, where z is the frequency axis in ascending order.
-
-    This has been modified from the convientual RMtools_1D version for bwdepol
-
-    Parameters
-    ----------
-    dataQ           ... 1, 2 or 3D Stokes Q data array
-    dataU           ... 1, 2 or 3D Stokes U data array
-    lambdaSqArr_m2  ... vector of wavelength^2 values (assending freq order)
-    phiArr_radm2    ... vector of trial Faraday depth values
-    weightArr       ... vector of weights, default [None] is Uniform (all 1s)
-    nBits           ... precision of data arrays [32]
-    verbose         ... print feedback during calculation [False]
-    log             ... function to be used to output messages [print]
-
-    Returns
-    -------
-    FDFcube: array
-             Faraday Dispersion Function (FDF)
-
-    lam0Sq_m2: array
-               lam0Sq_m2 is the weighted mean of lambda^2 distribution
-               (B&dB Eqn. 32)
-
-    adjoint_vars: list
-                  information to generate theoretical noise, sensitivity
-                  adjoint_vars = [widths_Hz, freqArr_Hz, phiArr_radm2, K,
-                                  weightArr]
-
-    """
-
-    # Default data types
-    dtFloat = "float" + str(nBits)
-    dtComplex = "complex" + str(2 * nBits)
-
-    lambdaSqArr_m2 = np.power(C / freqArr_Hz, 2.0)
-    # Set the weight array
-    if weightArr is None:
-        weightArr = np.ones(lambdaSqArr_m2.shape, dtype=dtFloat)
-    weightArr = np.where(np.isnan(weightArr), 0.0, weightArr)
-
-    # Sanity check on array sizes
-    if not weightArr.shape == lambdaSqArr_m2.shape:
-        log("Err: Lambda^2 and weight arrays must be the same shape.")
-        return None, None
-    if not dataQ.shape == dataU.shape:
-        log("Err: Stokes Q and U data arrays must be the same shape.")
-        return None, None
-    nDims = len(dataQ.shape)
-    if not nDims <= 3:
-        log("Err: data dimensions must be <= 3.")
-        return None, None
-    if not dataQ.shape[0] == lambdaSqArr_m2.shape[0]:
-        log(
-            "Err: Data depth does not match lambda^2 vector ({} vs {}).".format(
-                dataQ.shape[0], lambdaSqArr_m2.shape[0]
-            ),
-            end=" ",
-        )
-        log("     Check that data is in [z, y, x] order.")
-        return None, None
-
-    # Reshape the data arrays to 3 dimensions
-    if nDims == 1:
-        dataQ = np.reshape(dataQ, (dataQ.shape[0], 1, 1))
-        dataU = np.reshape(dataU, (dataU.shape[0], 1, 1))
-    elif nDims == 2:
-        dataQ = np.reshape(dataQ, (dataQ.shape[0], dataQ.shape[1], 1))
-        dataU = np.reshape(dataU, (dataU.shape[0], dataU.shape[1], 1))
-
-    # Create a complex polarised cube, B&dB Eqns. (8) and (14)
-    # Array has dimensions [nFreq, nY, nX]
-    pCube = (dataQ + 1j * dataU) * weightArr[:, np.newaxis, np.newaxis]
-
-    # Check for NaNs (flagged data) in the cube & set to zero
-    mskCube = np.isnan(pCube)
-    pCube = np.nan_to_num(pCube)
-
-    # If full planes are flagged then set corresponding weights to zero
-    mskPlanes = np.sum(np.sum(~mskCube, axis=1), axis=1)
-    mskPlanes = np.where(mskPlanes == 0, 0, 1)
-    weightArr *= mskPlanes
-
-    # Initialise the complex Faraday Dispersion Function cube
-    nX = dataQ.shape[-1]
-    nY = dataQ.shape[-2]
-    nPhi = phiArr_radm2.shape[0]
-    FDFcube = np.zeros((nPhi, nY, nX), dtype=dtComplex)
-
-    # lam0Sq_m2 is the weighted mean of lambda^2 distribution (B&dB Eqn. 32)
-    # Calculate a global lam0Sq_m2 value, ignoring isolated flagged voxels
-    K = 1.0 / np.sum(weightArr)
-    if lam0Sq_m2 is None:
-        lam0Sq_m2 = K * np.sum(weightArr * lambdaSqArr_m2)
-
-    # The K value used to scale each FDF spectrum must take into account
-    # flagged voxels data in the datacube and can be position dependent
-    weightCube = np.invert(mskCube) * weightArr[:, np.newaxis, np.newaxis]
-    with np.errstate(divide="ignore", invalid="ignore"):
-        KArr = np.true_divide(1.0, np.sum(weightCube, axis=0))
-        KArr[KArr == np.inf] = 0
-        KArr = np.nan_to_num(KArr)
-
-    # Do the RM-synthesis on each plane
-    if verbose:
-        log("Running RM-synthesis by channel.")
-        progress(40, 0)
-
-    # calculate channel widths if necessary
-    if widths_Hz == None:
-        widths_Hz = estimate_channel_bandwidth(freqArr_Hz)
-    for i in range(nPhi):
-        if verbose:
-            progress(40, ((i + 1) * 100.0 / nPhi))
-        cor = np.exp(2j * phiArr_radm2[i] * lam0Sq_m2)
-        r_i = rotation_operator(widths_Hz, freqArr_Hz, phiArr_radm2[i])[
-            :, np.newaxis, np.newaxis
-        ]
-        arg0 = pCube * cor * np.conj(r_i)
-        arg = arg0
-        FDFcube[i, :, :] = KArr * np.sum(arg, axis=0)
-
-    # information to generate theoretical noise, sensitivity
-    adjoint_vars = [widths_Hz, freqArr_Hz, phiArr_radm2, K, weightArr]
-
-    # Remove redundant dimensions in the FDF array
-    FDFcube = np.squeeze(FDFcube)
-    return FDFcube, lam0Sq_m2, adjoint_vars
-
-
-# -----------------------------------------------------------------------------#
-def run_adjoint_rmsynth(
-    data,
-    polyOrd=3,
-    phiMax_radm2=None,
-    dPhi_radm2=None,
-    nSamples=10.0,
-    weightType="variance",
-    fitRMSF=True,
-    noStokesI=False,
-    phiNoise_radm2=1e6,
-    nBits=64,
-    showPlots=False,
-    debug=False,
-    verbose=False,
-    log=print,
-    units="Jy/beam",
-):
-    """Run bwdepol RM synthesis on 1D data.
-
-    Args:
-        data (list): Contains frequency and polarization data as either:
-            [freq_Hz, I, Q, U, dI, dQ, dU]
-                freq_Hz (array_like): Frequency of each channel in Hz.
-                I (array_like): Stokes I intensity in each channel.
-                Q (array_like): Stokes Q intensity in each channel.
-                U (array_like): Stokes U intensity in each channel.
-                dI (array_like): Error in Stokes I intensity in each channel.
-                dQ (array_like): Error in Stokes Q intensity in each channel.
-                dU (array_like): Error in Stokes U intensity in each channel.
-            or
-            [freq_Hz, q, u,  dq, du]
-                freq_Hz (array_like): Frequency of each channel in Hz.
-                q (array_like): Fractional Stokes Q intensity (Q/I) in each channel.
-                u (array_like): Fractional Stokes U intensity (U/I) in each channel.
-                dq (array_like): Error in fractional Stokes Q intensity in each channel.
-                du (array_like): Error in fractional Stokes U intensity in each channel.
-
-    Kwargs:
-        polyOrd (int): Order of polynomial to fit to Stokes I spectrum.
-        phiMax_radm2 (float): Maximum absolute Faraday depth (rad/m^2).
-        dPhi_radm2 (float): Faraday depth channel size (rad/m^2).
-        nSamples (float): Number of samples across the RMSF.
-        weightType (str): Can be "variance" or "uniform"
-            "variance" -- Weight by uncertainty in Q and U.
-            "uniform" -- Weight uniformly (i.e. with 1s)
-        fitRMSF (bool): Fit a Gaussian to the RMSF?
-        noStokesI (bool: Is Stokes I data provided?
-        phiNoise_radm2 (float): ????
-        nBits (int): Precision of floating point numbers.
-        showPlots (bool): Show plots?
-        debug (bool): Turn on debugging messages & plots?
-        verbose (bool): Verbosity.
-        log (function): Which logging function to use.
-        units (str): Units of data.
-
-    Returns:
-        mDict (dict): Summary of RM synthesis results.
-        aDict (dict): Data output by RM synthesis.
-
-    """
-
-    # Default data types
-    dtFloat = "float" + str(nBits)
-    #    dtComplex = "complex" + str(2*nBits)
-
-    # freq_Hz, I, Q, U, dI, dQ, dU
-    if data.shape[0] == 7:
-        if verbose:
-            log("> Seven columns found, trying [freq_Hz, I, Q, U, dI, dQ, dU]", end=" ")
-        (freqArr_Hz, IArr, QArr, UArr, dIArr, dQArr, dUArr) = data
-        widths_Hz = None
-    elif data.shape[0] == 8:
-        if verbose:
-            log(
-                "> Eight columns found, trying [freq_Hz, widths_Hz, I, Q, U, dI, dQ, dU]",
-                end=" ",
-            )
-        (freqArr_Hz, widths_Hz, IArr, QArr, UArr, dIArr, dQArr, dUArr) = data
-    elif data.shape[0] == 6:
-        if verbose:
-            log(
-                "> Six columns found, trying [freq_Hz, widths_Hz, Q, U, dQ, dU]",
-                end=" ",
-            )
-        (freqArr_Hz, width_Hz, QArr, UArr, dQArr, dUArr) = data
-    elif data.shape[0] == 5:
-        if verbose:
-            log("> Five columns found, trying [freq_Hz, Q, U, dQ, dU]", end=" ")
-        (freqArr_Hz, QArr, UArr, dQArr, dUArr) = data
-        widths_Hz = None
-        noStokesI = True
-    else:
-        log("Failed to read in data, aborting.")
-        if debug:
-            log(traceback.format_exc())
-        sys.exit()
-    if verbose:
-        log("Successfully read in the Stokes spectra.")
-
-    # If no Stokes I present, create a dummy spectrum = unity
-    if noStokesI:
-        if verbose:
-            log("Warn: no Stokes I data in use.")
-        IArr = np.ones_like(QArr)
-        dIArr = np.zeros_like(QArr)
-
-    # Convert to GHz for convenience
-    freqArr_GHz = freqArr_Hz / 1e9
-    dQUArr = (dQArr + dUArr) / 2.0
-
-    # Fit the Stokes I spectrum and create the fractional spectra
-    IModArr, qArr, uArr, dqArr, duArr, fitDict = create_frac_spectra(
-        freqArr=freqArr_GHz,
-        IArr=IArr,
-        QArr=QArr,
-        UArr=UArr,
-        dIArr=dIArr,
-        dQArr=dQArr,
-        dUArr=dUArr,
-        polyOrd=polyOrd,
-        verbose=True,
-        debug=debug,
-    )
-
-    # Plot the data and the Stokes I model fit
-    if showPlots:
-        if verbose:
-            log("Plotting the input data and spectral index fit.")
-        freqHirArr_Hz = np.linspace(freqArr_Hz[0], freqArr_Hz[-1], 10000)
-        IModHirArr = poly5(fitDict["p"])(freqHirArr_Hz / 1e9)
-        specFig = plt.figure(figsize=(12.0, 8))
-        plot_Ipqu_spectra_fig(
-            freqArr_Hz=freqArr_Hz,
-            IArr=IArr,
-            qArr=qArr,
-            uArr=uArr,
-            dIArr=dIArr,
-            dqArr=dqArr,
-            duArr=duArr,
-            freqHirArr_Hz=freqHirArr_Hz,
-            IModArr=IModHirArr,
-            fig=specFig,
-            units=units,
-        )
-
-        # DEBUG (plot the Q, U and average RMS spectrum)
-        if debug:
-            rmsFig = plt.figure(figsize=(12.0, 8))
-            ax = rmsFig.add_subplot(111)
-            ax.plot(
-                freqArr_Hz / 1e9,
-                dQUArr,
-                marker="o",
-                color="k",
-                lw=0.5,
-                label="rms <QU>",
-            )
-            ax.plot(
-                freqArr_Hz / 1e9, dQArr, marker="o", color="b", lw=0.5, label="rms Q"
-            )
-            ax.plot(
-                freqArr_Hz / 1e9, dUArr, marker="o", color="r", lw=0.5, label="rms U"
-            )
-            xRange = (np.nanmax(freqArr_Hz) - np.nanmin(freqArr_Hz)) / 1e9
-            ax.set_xlim(
-                np.min(freqArr_Hz) / 1e9 - xRange * 0.05,
-                np.max(freqArr_Hz) / 1e9 + xRange * 0.05,
-            )
-<<<<<<< HEAD
-            ax.set_xlabel("$\\nu$ (GHz)")
-=======
-            ax.set_xlabel(r"$\nu$ (GHz)")
->>>>>>> abca25c0
-            ax.set_ylabel("RMS " + units)
-            ax.set_title("RMS noise in Stokes Q, U and <Q,U> spectra")
-
-    # Calculate some wavelength parameters
-    lambdaSqArr_m2 = np.power(C / freqArr_Hz, 2.0)
-    # dFreq_Hz = np.nanmin(np.abs(np.diff(freqArr_Hz)))
-    lambdaSqRange_m2 = np.nanmax(lambdaSqArr_m2) - np.nanmin(lambdaSqArr_m2)
-    # dLambdaSqMin_m2 = np.nanmin(np.abs(np.diff(lambdaSqArr_m2)))
-    dLambdaSqMax_m2 = np.nanmax(np.abs(np.diff(lambdaSqArr_m2)))
-
-    # Set the Faraday depth range
-    fwhmRMSF_radm2 = 2.0 * m.sqrt(3.0) / lambdaSqRange_m2
-    if dPhi_radm2 is None:
-        dPhi_radm2 = fwhmRMSF_radm2 / nSamples
-    if phiMax_radm2 is None:
-        phiMax_radm2 = m.sqrt(3.0) / dLambdaSqMax_m2
-        phiMax_radm2 = max(phiMax_radm2, 600.0)  # Force the minimum phiMax
-
-    # Faraday depth sampling. Zero always centred on middle channel
-    nChanRM = int(round(abs((phiMax_radm2 - 0.0) / dPhi_radm2)) * 2.0 + 1.0)
-    startPhi_radm2 = -(nChanRM - 1.0) * dPhi_radm2 / 2.0
-    stopPhi_radm2 = +(nChanRM - 1.0) * dPhi_radm2 / 2.0
-    phiArr_radm2 = np.linspace(startPhi_radm2, stopPhi_radm2, nChanRM)
-    phiArr_radm2 = phiArr_radm2.astype(dtFloat)
-    if verbose:
-        log(
-            "PhiArr = %.2f to %.2f by %.2f (%d chans)."
-            % (phiArr_radm2[0], phiArr_radm2[-1], float(dPhi_radm2), nChanRM)
-        )
-
-    # Calculate the weighting as 1/sigma^2 or all 1s (uniform)
-    if weightType == "variance":
-        weightArr = 1.0 / np.power(dQUArr, 2.0)
-    else:
-        weightType = "uniform"
-        weightArr = np.ones(freqArr_Hz.shape, dtype=dtFloat)
-    if verbose:
-        log("Weight type is '%s'." % weightType)
-
-    startTime = time.time()
-
-    # Perform adjoint RM-synthesis on the spectrum
-    dirtyFDF, lam0Sq_m2, adjoint_vars = do_adjoint_rmsynth_planes(
-        freqArr_Hz=freqArr_Hz,
-        widths_Hz=widths_Hz,
-        dataQ=qArr,
-        dataU=uArr,
-        phiArr_radm2=phiArr_radm2,
-        weightArr=weightArr,
-        nBits=nBits,
-        verbose=verbose,
-        log=log,
-    )
-
-    # generate adjoint_noise and adjoint__sens
-    adjoint_info = adjoint_theory(adjoint_vars, dQUArr, show_progress=False)
-    phiArr_radm2, adjoint_sens, adjoint_noise = adjoint_info
-
-    # calculate peak RM
-    absFDF = np.abs(dirtyFDF)
-    rm_fdf = absFDF / adjoint_noise  # used for finding peak in RM
-    indxPeakPIchan = np.nanargmax(rm_fdf[1:-1]) + 1
-    peak_rm = phiArr_radm2[indxPeakPIchan]
-
-    # Calculate the Rotation Measure Spread Function
-    RMSFArr, phi2Arr_radm2, fwhmRMSFArr, fitStatArr = bwdepol_get_rmsf_planes(
-        freqArr_Hz=freqArr_Hz,
-        widths_Hz=widths_Hz,
-        phiArr_radm2=phiArr_radm2,
-        weightArr=weightArr,
-        mskArr=~np.isfinite(qArr),
-        lam0Sq_m2=lam0Sq_m2,
-        double=True,
-        fitRMSF=fitRMSF,
-        fitRMSFreal=False,
-        nBits=nBits,
-        verbose=verbose,
-        log=log,
-        peak_rm=peak_rm,
-    )
-    fwhmRMSF = float(fwhmRMSFArr)
-    endTime = time.time()
-    cputime = endTime - startTime
-    if verbose:
-        log("> RM-synthesis completed in %.2f seconds." % cputime)
-
-    # Determine the Stokes I value at lam0Sq_m2 from the Stokes I model
-    # Multiply the dirty FDF by Ifreq0 to recover the PI
-    freq0_Hz = C / m.sqrt(lam0Sq_m2)
-    Ifreq0 = poly5(fitDict["p"])(freq0_Hz / 1e9)
-    dirtyFDF *= Ifreq0  # FDF is in fracpol units initially, convert back to flux
-
-    # Calculate the theoretical noise in the FDF !!
-    # Old formula only works for wariance weights!
-    weightArr = np.where(np.isnan(weightArr), 0.0, weightArr)
-    dFDFth = np.sqrt(
-        np.sum(weightArr**2 * np.nan_to_num(dQUArr) ** 2) / (np.sum(weightArr)) ** 2
-    )
-
-    # Measure the parameters of the dirty FDF
-    # Use the theoretical noise to calculate uncertainties
-
-    mDict = bwdepol_measure_FDF_parms(
-        FDF=dirtyFDF,
-        phiArr=phiArr_radm2,
-        fwhmRMSF=fwhmRMSF,
-        adjoint_sens=adjoint_sens,
-        adjoint_noise=adjoint_noise,
-        dFDF=dFDFth,
-        lamSqArr_m2=lambdaSqArr_m2,
-        lam0Sq=lam0Sq_m2,
-    )
-
-    mDict["Ifreq0"] = toscalar(Ifreq0)
-    mDict["polyCoeffs"] = ",".join([str(x) for x in fitDict["p"]])
-    mDict["IfitStat"] = fitDict["fitStatus"]
-    mDict["IfitChiSqRed"] = fitDict["chiSqRed"]
-    mDict["lam0Sq_m2"] = toscalar(lam0Sq_m2)
-    mDict["freq0_Hz"] = toscalar(freq0_Hz)
-    mDict["fwhmRMSF"] = toscalar(fwhmRMSF)
-    mDict["dQU"] = toscalar(nanmedian(dQUArr))
-    # mDict["dFDFth"] = toscalar(dFDFth)
-    mDict["units"] = units
-
-    if fitDict["fitStatus"] >= 128:
-        log("WARNING: Stokes I model contains negative values!")
-    elif fitDict["fitStatus"] >= 64:
-        log("Caution: Stokes I model has low signal-to-noise.")
-
-    # Add information on nature of channels:
-    good_channels = np.where(np.logical_and(weightArr != 0, np.isfinite(qArr)))[0]
-    mDict["min_freq"] = float(np.min(freqArr_Hz[good_channels]))
-    mDict["max_freq"] = float(np.max(freqArr_Hz[good_channels]))
-    mDict["N_channels"] = good_channels.size
-    if widths_Hz != None:
-        mDict["median_channel_width"] = float(np.median(widths_Hz))
-    else:
-        mDict["median_channel_width"] = float(np.median(np.diff(freqArr_Hz)))
-
-    # Measure the complexity of the q and u spectra
-    mDict["fracPol"] = mDict["ampPeakPIfit"] / (Ifreq0)
-    mD, pD = measure_qu_complexity(
-        freqArr_Hz=freqArr_Hz,
-        qArr=qArr,
-        uArr=uArr,
-        dqArr=dqArr,
-        duArr=duArr,
-        fracPol=mDict["fracPol"],
-        psi0_deg=mDict["polAngle0Fit_deg"],
-        RM_radm2=mDict["phiPeakPIfit_rm2"],
-    )
-    mDict.update(mD)
-
-    # Debugging plots for spectral complexity measure
-    if debug:
-        tmpFig = plot_complexity_fig(
-            xArr=pD["xArrQ"],
-            qArr=pD["yArrQ"],
-            dqArr=pD["dyArrQ"],
-            sigmaAddqArr=pD["sigmaAddArrQ"],
-            chiSqRedqArr=pD["chiSqRedArrQ"],
-            probqArr=pD["probArrQ"],
-            uArr=pD["yArrU"],
-            duArr=pD["dyArrU"],
-            sigmaAdduArr=pD["sigmaAddArrU"],
-            chiSqReduArr=pD["chiSqRedArrU"],
-            probuArr=pD["probArrU"],
-            mDict=mDict,
-        )
-        tmpFig.show()
-
-    # add array dictionary
-    aDict = dict()
-    aDict["phiArr_radm2"] = phiArr_radm2
-    aDict["phi2Arr_radm2"] = phi2Arr_radm2
-    aDict["RMSFArr"] = RMSFArr
-    aDict["freqArr_Hz"] = freqArr_Hz
-    aDict["weightArr"] = weightArr
-    aDict["dirtyFDF"] = dirtyFDF / adjoint_sens
-
-    if verbose:
-        # Print the results to the screen
-        log()
-        log("-" * 80)
-        log("RESULTS:\n")
-        log("FWHM RMSF = %.4g rad/m^2" % (mDict["fwhmRMSF"]))
-
-        log(
-            "Pol Angle = %.4g (+/-%.4g) deg"
-            % (mDict["polAngleFit_deg"], mDict["dPolAngleFit_deg"])
-        )
-        log(
-            "Pol Angle 0 = %.4g (+/-%.4g) deg"
-            % (mDict["polAngle0Fit_deg"], mDict["dPolAngle0Fit_deg"])
-        )
-        log(
-            "Peak FD = %.4g (+/-%.4g) rad/m^2"
-            % (mDict["phiPeakPIfit_rm2"], mDict["dPhiPeakPIfit_rm2"])
-        )
-        log("freq0_GHz = %.4g " % (mDict["freq0_Hz"] / 1e9))
-        log("I freq0 = %.4g %s" % (mDict["Ifreq0"], units))
-        log(
-            "Peak PI = %.4g (+/-%.4g) %s"
-            % (mDict["ampPeakPIfit"], mDict["dAmpPeakPIfit"], units)
-        )
-        log("QU Noise = %.4g %s" % (mDict["dQU"], units))
-        log("FDF Noise (theory)   = %.4g %s" % (mDict["dFDFth"], units))
-        log("FDF Noise (Corrected MAD) = %.4g %s" % (mDict["dFDFcorMAD"], units))
-        log("FDF SNR = %.4g " % (mDict["snrPIfit"]))
-        log(
-            "sigma_add(q) = %.4g (+%.4g, -%.4g)"
-            % (mDict["sigmaAddQ"], mDict["dSigmaAddPlusQ"], mDict["dSigmaAddMinusQ"])
-        )
-        log(
-            "sigma_add(u) = %.4g (+%.4g, -%.4g)"
-            % (mDict["sigmaAddU"], mDict["dSigmaAddPlusU"], mDict["dSigmaAddMinusU"])
-        )
-        log()
-        log("-" * 80)
-
-    # Plot the RM Spread Function and dirty FDF
-    if showPlots:
-        plot_adjoint_info(adjoint_info, units=units)
-        fdfFig = plt.figure(figsize=(12.0, 8))
-        bwdepol_plot_rmsf_fdf_fig(
-            phiArr=phiArr_radm2,
-            FDF=(dirtyFDF / adjoint_sens),
-            phi2Arr=phiArr_radm2,
-            RMSFArr=RMSFArr,
-            peak_rm=peak_rm,
-            fwhmRMSF=fwhmRMSF,
-            vLine=mDict["phiPeakPIfit_rm2"],
-            fig=fdfFig,
-            units=units,
-        )
-
-    if showPlots or debug:
-        plt.show()
-
-    return mDict, aDict
-
-
-# -----------------------------------------------------------------------------#
-def main():
-    """
-    Start the function to perform bwdepol RM-synthesis if called from the command line.
-    """
-
-    # Help string to be shown using the -h option
-    descStr = """
-    Run bandwidth-depolarization-corrected RM-synthesis (based on Fine et al 2022)
-    on Stokes I, Q and U spectra (1D) stored in an ASCII file.
-
-    Behaves similarly to rmsynth1d except that the input file can optionally
-    contain a column with the channel widths in Hz. If this column is not
-    given, the channel widths will be assumed to be uniform and calculated
-    based on the difference between the frequencies of the first two channels.
-
-    The ASCII file requires one of the following column configurations,
-    depending on whether Stokes I and channel width information are available,
-    in a space separated format:
-    [freq_Hz, I, Q, U, I_err, Q_err, U_err]
-    [freq_Hz, widths_Hz, I, Q, U, I_err, Q_err, U_err]
-    [freq_Hz, Q, U, Q_err, U_err]
-    [freq_Hz, widths_Hz, Q, U, Q_err, U_err]
-
-
-    To get outputs, one or more of the following flags must be set: -S, -p, -v.
-    """
-
-    epilog_text = """
-    Outputs with -S flag:
-    _FDFdirty.dat: Dirty FDF/RM Spectrum [Phi, Q, U]
-    _RMSF.dat: Computed RMSF [Phi, Q, U]
-    _RMsynth.dat: list of derived parameters for RM spectrum
-                (approximately equivalent to -v flag output)
-    _RMsynth.json: dictionary of derived parameters for RM spectrum
-    _weight.dat: Calculated channel weights [freq_Hz, weight]
-    """
-
-    # Parse the command line options
-    parser = argparse.ArgumentParser(
-        description=descStr,
-        epilog=epilog_text,
-        formatter_class=argparse.RawTextHelpFormatter,
-    )
-    parser.add_argument(
-        "dataFile",
-        metavar="dataFile.dat",
-        nargs=1,
-        help="ASCII file containing Stokes spectra & errors.",
-    )
-    parser.add_argument(
-        "-t",
-        dest="fitRMSF",
-        action="store_false",
-        help="fit a Gaussian to the RMSF [True; set flag to disable]",
-    )
-    parser.add_argument(
-        "-l",
-        dest="phiMax_radm2",
-        type=float,
-        default=None,
-        help="absolute max Faraday depth sampled [Auto].",
-    )
-    parser.add_argument(
-        "-d",
-        dest="dPhi_radm2",
-        type=float,
-        default=None,
-        help="width of Faraday depth channel [Auto].\n(overrides -s NSAMPLES flag)",
-    )
-    parser.add_argument(
-        "-s",
-        dest="nSamples",
-        type=float,
-        default=10,
-        help="number of samples across the RMSF lobe [10].",
-    )
-    parser.add_argument(
-        "-w",
-        dest="weightType",
-        default="variance",
-        help="weighting [inverse variance] or 'uniform' (all 1s).",
-    )
-    parser.add_argument(
-        "-o",
-        dest="polyOrd",
-        type=int,
-        default=2,
-        help="polynomial order to fit to I spectrum [2].",
-    )
-    parser.add_argument(
-        "-i",
-        dest="noStokesI",
-        action="store_true",
-        help="ignore the Stokes I spectrum [False].",
-    )
-    parser.add_argument(
-        "-p", dest="showPlots", action="store_true", help="show the plots [False]."
-    )
-    parser.add_argument(
-        "-v", dest="verbose", action="store_true", help="verbose output [False]."
-    )
-    parser.add_argument(
-        "-S", dest="saveOutput", action="store_true", help="save the arrays [False]."
-    )
-    parser.add_argument(
-        "-D",
-        dest="debug",
-        action="store_true",
-        help="turn on debugging messages & plots [False].",
-    )
-    parser.add_argument(
-        "-U",
-        dest="units",
-        type=str,
-        default="Jy/beam",
-        help="Intensity units of the data. [Jy/beam]",
-    )
-    args = parser.parse_args()
-
-    # Sanity checks
-    if not os.path.exists(args.dataFile[0]):
-        print("File does not exist: '%s'." % args.dataFile[0])
-        sys.exit()
-    prefixOut, ext = os.path.splitext(args.dataFile[0])
-    dataDir, dummy = os.path.split(args.dataFile[0])
-    # Set the floating point precision
-    nBits = 64
-
-    # Read in the data. Don't parse until inside the first function.
-    data = np.loadtxt(args.dataFile[0], unpack=True, dtype="float" + str(nBits))
-
-    # Run (modified) RM-synthesis on the spectra
-    mDict, aDict = run_adjoint_rmsynth(
-        data=data,
-        polyOrd=args.polyOrd,
-        phiMax_radm2=args.phiMax_radm2,
-        dPhi_radm2=args.dPhi_radm2,
-        nSamples=args.nSamples,
-        weightType=args.weightType,
-        fitRMSF=args.fitRMSF,
-        noStokesI=args.noStokesI,
-        nBits=nBits,
-        showPlots=args.showPlots,
-        debug=args.debug,
-        verbose=args.verbose,
-        units=args.units,
-    )
-
-    if args.saveOutput:
-        saveOutput(mDict, aDict, prefixOut, args.verbose)
-
-
-# -----------------------------------------------------------------------------#
-if __name__ == "__main__":
-    main()
+#!/usr/bin/env python
+# =============================================================================#
+#                                                                             #
+# NAME:     rmtools_bwdepol.py                                                #
+#                                                                             #
+# PURPOSE: Algorithm for finding polarized sources while accounting for       #
+#          bandwidth depolarization.                                          #
+#                                                                             #
+# =============================================================================#
+#                                                                             #
+# The MIT License (MIT)                                                       #
+#                                                                             #
+# Copyright (c) 2020 Canadian Initiative for Radio Astronomy Data Analysis     #                                                                             #
+# Permission is hereby granted, free of charge, to any person obtaining a     #
+# copy of this software and associated documentation files (the "Software"),  #
+# to deal in the Software without restriction, including without limitation   #
+# the rights to use, copy, modify, merge, publish, distribute, sublicense,    #
+# and/or sell copies of the Software, and to permit persons to whom the       #
+# Software is furnished to do so, subject to the following conditions:        #
+#                                                                             #
+# The above copyright notice and this permission notice shall be included in  #
+# all copies or substantial portions of the Software.                         #
+#                                                                             #
+# THE SOFTWARE IS PROVIDED "AS IS", WITHOUT WARRANTY OF ANY KIND, EXPRESS OR  #
+# IMPLIED, INCLUDING BUT NOT LIMITED TO THE WARRANTIES OF MERCHANTABILITY,    #
+# FITNESS FOR A PARTICULAR PURPOSE AND NONINFRINGEMENT. IN NO EVENT SHALL THE #
+# AUTHORS OR COPYRIGHT HOLDERS BE LIABLE FOR ANY CLAIM, DAMAGES OR OTHER      #
+# LIABILITY, WHETHER IN AN ACTION OF CONTRACT, TORT OR OTHERWISE, ARISING     #
+# FROM, OUT OF OR IN CONNECTION WITH THE SOFTWARE OR THE USE OR OTHER         #
+# DEALINGS IN THE SOFTWARE.                                                   #
+#                                                                             #
+# =============================================================================#
+
+import argparse
+import math as m
+import os
+import sys
+import time
+import traceback
+
+import matplotlib.pyplot as plt
+import numpy as np
+import scipy as sp
+from matplotlib.ticker import MaxNLocator
+
+from RMtools_1D.do_RMsynth_1D import saveOutput
+from RMutils.util_misc import (
+    MAD,
+    create_frac_spectra,
+    nanmedian,
+    poly5,
+    progress,
+    toscalar,
+)
+from RMutils.util_plotTk import (
+    plot_complexity_fig,
+    plot_dirtyFDF_ax,
+    plot_Ipqu_spectra_fig,
+)
+from RMutils.util_RM import (
+    calc_parabola_vertex,
+    extrap,
+    fit_rmsf,
+    measure_qu_complexity,
+)
+
+if sys.version_info.major == 2:
+    print("RM-tools will no longer run with Python 2! Please use Python 3.")
+    exit()
+
+
+C = 2.997924538e8  # Speed of light [m/s]
+
+
+# -----------------------------------------------------------------------------#
+def rotation_integral_limit(freq, phi):
+    """Calculates the analytic solution to the channel polarization integral
+    at one limit frequency.
+
+    Parameters
+    ----------
+    freq: float
+          frequency in Hz
+
+    phi: float
+          Faraday depth (rad/m^2)
+
+    Returns
+    -------
+    intergral_lim: complex
+                   intergral limit
+
+    """
+    funct1 = freq * np.exp(2.0j * phi * ((C / freq) ** 2))
+    funct2 = C * np.sqrt((np.abs(phi) * np.pi))
+    funct3 = -1.0j + np.sign(phi)
+    funct4 = sp.special.erf(np.sqrt(np.abs(phi)) * (C / freq) * (-1.0j + np.sign(phi)))
+
+    intergral_lim = funct1 + (funct2 * funct3 * funct4)
+
+    return intergral_lim
+
+
+def rotation_operator(channel_width, channel_center, phi):
+    """Rotation operator for channel with top-hat-in-frequency sensitivity.
+    Computes the net effect on a polarization vector for a channel of given
+    center frequnecy and bandwidth, for a given RM.
+
+    Parameters
+    ----------
+    channel_width: float
+                   channel bandwidth in Hz
+
+    channel_center: float
+                    channel frequency in Hz
+
+    phi: float
+         channel frequency in hz
+
+    Returns
+    -------
+    (complex) rotation operator for that channel
+
+    """
+    b = channel_center + 0.5 * channel_width
+    a = channel_center - 0.5 * channel_width
+
+    int_a = rotation_integral_limit(a, phi)
+    int_b = rotation_integral_limit(b, phi)
+
+    return (1 / channel_width) * (int_b - int_a)
+
+
+def estimate_channel_bandwidth(freq_array):
+    """Estimates the bandwidth per channel given the spacing between channel
+    centers. Only looks at the first 2 channels.
+
+    Parameters
+    ----------
+    freq_array: array-like
+                array of channel centers
+
+    Returns
+    -------
+    ban: float
+         seperation between first two channel centers
+
+    """
+    ban = freq_array[1] - freq_array[0]
+    return ban
+
+
+def l2_to_freq_array(lambda_square_array):
+    """returns the freqency array, corresponding to a lambda square array"""
+
+    f = C**2 / lambda_square_array
+    return np.sqrt(f)
+
+
+def adjoint_theory(adjoint_vars, dQUArr, show_progress=False, log=print):
+    """Calculates the theoretical sensitivity and noise for the adjoint method
+
+    Parameters
+    ----------
+    adjoint_vars: list
+                  list like object containing organized as
+                  [widths_Hz, freqArr_Hz, phiArr_radm2, K, weightArr]
+
+    dQUArr: array like
+            array containing the error in Stokes Q, and U
+
+    show_progress: Boolean
+                   If set to True, shows progress, Default is False
+
+    log: function
+         logging function, default is print
+
+    Returns
+    -------
+    adjoint_info: list
+                  list containing phiArr, and the theoretical noise and
+                  sensitivity organized as
+                  [phiArr_radm2, adjoint_sens, adjoint_noise]
+
+    """
+
+    widths_Hz, freqArr_Hz, phiArr_radm2, K, weightArr = adjoint_vars
+    adjoint_noise = np.ones(len(phiArr_radm2))
+    adjoint_sens = np.ones(len(phiArr_radm2))
+
+    nPhi = len(phiArr_radm2)
+    if show_progress:
+        log("Calculating Theoretical Sensitivity & Noise")
+        progress(40, 0)
+    for i in range(nPhi):
+        if show_progress:
+            progress(40, ((i + 1) * 100.0 / nPhi))
+
+        r_i = rotation_operator(widths_Hz, freqArr_Hz, phiArr_radm2[i])
+        adjoint_noise2 = (
+            np.sum((weightArr * dQUArr) ** 2 * np.abs(r_i) ** 2)
+            / np.sum(weightArr) ** 2
+        )  # equation 34
+        adjoint_noise[i] = np.sqrt(adjoint_noise2)
+
+        adjoint_sens[i] = K * np.sum(weightArr * (np.abs(r_i) ** 2))
+
+    adjoint_info = [phiArr_radm2, adjoint_sens, adjoint_noise]
+    return adjoint_info
+
+
+def plot_adjoint_info(mylist, units="Jy/beam"):
+    """plots theoretical noise, sensitivity"""
+    fig, ax = plt.subplots(2, dpi=100, figsize=(12, 8))
+    fig.subplots_adjust(wspace=0.4, hspace=0.4)
+
+    [phiArr_radm2, adjoint_sens, adjoint_noise] = mylist
+
+    ax[1].plot(
+        phiArr_radm2,
+        adjoint_sens / adjoint_noise * np.max(adjoint_noise),
+    )
+    ax[1].set_xlabel(r"$\phi$ (rad m$^{-2}$)")
+    ax[1].set_ylabel("S:N multiplier")
+    ax[1].set_title("Theoretical S:N after bandwidth depolarization")
+    # plot 2
+    ax[0].plot(
+        phiArr_radm2,
+        adjoint_sens,
+    )
+    ax[0].set_xlabel(r"$\phi$ (rad m$^{-2}$)")
+    ax[0].set_ylabel("Sensitivity")
+    ax[0].set_title("Theoretical Sensitivity after bandwidth depolarization")
+    return
+
+
+# -----------------------------------------------------------------------------#
+
+
+def analytical_chan_pol(f, ban, phi, xi_knot=0, p=1):
+    """Calculates the average analytic solution to the channel polarization
+    integral per channel
+
+    Based on equation 13 of Schnitzeler & Lee (2015)
+
+    Parameters
+    ----------
+    f: float
+       channel center frequency in Hz
+
+    ban: float
+         channel bandwidth in Hz
+
+    phi: float
+         Faraday depth value in rad/m^2
+
+    xi_knot: float
+             inital polarization angle in radians
+
+    p: float
+       polarzied intensity
+
+    Returns
+    -------
+    avg_p_tilda: complex
+                 the average complex polarization, for the bandwidth,
+                 real is Q, imaginary is U
+
+    """
+    a = f - (ban / 2)
+    b = f + (ban / 2)  # integral start and stop values
+
+    ya = rotation_integral_limit(
+        a,
+        phi,
+    )
+    yb = rotation_integral_limit(
+        b,
+        phi,
+    )  # check orig for xi_knot
+
+    i = p * (yb - ya)
+    avg_p_tilda = i / ban
+
+    return avg_p_tilda
+
+
+def bwdepol_simulation(peak_rm, freqArr_Hz, widths_Hz):
+    """Farday thin simulated source of the same RM as the measured source,
+    with unit intensity
+
+    Parameters
+    ----------
+    peak_rm: float
+             peak in Faraday depth value (in rad/m^2) for sim
+
+    freqArr_hz: array like
+                frequency array (in Hz)
+
+    width_Hz: float
+              channel width in Hz
+
+    Returns
+    -------
+    data:
+         Dirty FDF for the simulated data formated as a list of arrays
+         [freq_Hz, q, u,  dq, du]
+
+    """
+    if widths_Hz == None:
+        widths_Hz = estimate_channel_bandwidth(freqArr_Hz)
+
+    p_tilda = analytical_chan_pol(freqArr_Hz, widths_Hz, peak_rm)
+    size_f = len(freqArr_Hz)
+    dq = np.ones(size_f)
+    du = np.ones(size_f)
+
+    # format  = [freq_Hz, q, u,  dq, du]
+    data = [freqArr_Hz, np.real(p_tilda), np.imag(p_tilda), dq, du]
+    return data
+
+
+# -----------------------------------------------------------------------------#
+def bwdepol_tweakAxFormat(
+    ax,
+    pad=10,
+    loc="upper right",
+    linewidth=1,
+    ncol=1,
+    bbox_to_anchor=(1.00, 1.00),
+    showLeg=True,
+):
+    """Tweaks some default plotting parameters for the RMSF, returns ax"""
+    # Axis/tic formatting
+    ax.tick_params(pad=pad)
+    for line in ax.get_xticklines() + ax.get_yticklines():
+        line.set_markeredgewidth(linewidth)
+
+    # Legend formatting
+    if showLeg:
+        leg = ax.legend(
+            numpoints=1,
+            loc=loc,
+            shadow=False,
+            borderaxespad=0.3,
+            ncol=ncol,
+            bbox_to_anchor=bbox_to_anchor,
+        )
+        for t in leg.get_texts():
+            t.set_fontsize("small")
+        leg.get_frame().set_linewidth(0.5)
+        leg.get_frame().set_alpha(0.5)
+
+    return ax
+
+
+def gauss(p, peak_rm):
+    """Return a fucntion to evaluate a Gaussian with parameters
+    off set by peak_rm
+
+    Parameters
+    ----------
+    p: list
+       parameters for Gaussian, p = [ampplitude, mean, FWHM]
+
+    peak_rm: float
+             peak in Faraday depth (in rad/m^2), used to center Gaussian
+
+    Returns
+    -------
+    rfun: fuction
+          Gaussian with specified parameters, off set my peak_rm
+
+    """
+
+    a, b, w = p
+    gfactor = 2.0 * m.sqrt(2.0 * m.log(2.0))
+    s = w / gfactor
+
+    def rfunc(x):
+        y = a * np.exp(-((x - b - peak_rm) ** 2.0) / (2.0 * s**2.0))
+        return y
+
+    return rfunc
+
+
+def bwdepol_plot_RMSF_ax(
+    ax,
+    phiArr,
+    RMSFArr,
+    peak_rm,
+    fwhmRMSF=None,
+    axisYright=False,
+    axisXtop=False,
+    doTitle=False,
+):
+    """Modified for bwdepol, Plots each ax for the RMSF plotting"""
+
+    # Set the axis positions
+    if axisYright:
+        ax.yaxis.tick_right()
+        ax.yaxis.set_label_position("right")
+    if axisXtop:
+        ax.xaxis.tick_top()
+        ax.xaxis.set_label_position("top")
+
+    # Plot the RMSF
+    ax.step(phiArr, RMSFArr.real, where="mid", color="tab:blue", lw=0.5, label="Real")
+    ax.step(
+        phiArr, RMSFArr.imag, where="mid", color="tab:red", lw=0.5, label="Imaginary"
+    )
+    ax.step(phiArr, np.abs(RMSFArr), where="mid", color="k", lw=1.0, label="PI")
+    ax.axhline(0, color="grey")
+    if doTitle:
+        ax.text(0.05, 0.84, "RMSF", transform=ax.transAxes)
+
+    # Plot the Gaussian fit
+    if fwhmRMSF is not None:
+        yGauss = np.max(np.abs(RMSFArr)) * gauss([1.0, 0.0, fwhmRMSF], peak_rm)(phiArr)
+        ax.plot(
+            phiArr,
+            yGauss,
+            color="g",
+            marker="None",
+            mfc="w",
+            mec="g",
+            ms=10,
+            label="Gaussian",
+            lw=2.0,
+            ls="--",
+        )
+
+    # Scaling
+    ax.yaxis.set_major_locator(MaxNLocator(4))
+    ax.xaxis.set_major_locator(MaxNLocator(4))
+    xRange = np.nanmax(phiArr) - np.nanmin(phiArr)
+    ax.set_xlim(np.nanmin(phiArr) - xRange * 0.01, np.nanmax(phiArr) + xRange * 0.01)
+    ax.set_ylabel("Normalised Units")
+    ax.set_xlabel(r"$\phi$ rad m$^{-2}$")
+    ax.axhline(0, color="grey")
+
+    # Format tweaks
+    ax = bwdepol_tweakAxFormat(ax)
+    ax.autoscale_view(True, True, True)
+
+
+def bwdepol_plot_rmsf_fdf_fig(
+    phiArr,
+    FDF,
+    phi2Arr,
+    RMSFArr,
+    peak_rm,
+    fwhmRMSF=None,
+    gaussParm=[],
+    vLine=None,
+    fig=None,
+    units="flux units",
+):
+    """Modified for bwdepol, Plot the RMSF and FDF on a single figure"""
+
+    # Default to a pyplot figure
+    if fig == None:
+        fig = plt.figure(figsize=(12.0, 8))
+    # Plot the RMSF
+    ax1 = fig.add_subplot(211)
+    bwdepol_plot_RMSF_ax(
+        ax=ax1,
+        phiArr=phi2Arr,
+        RMSFArr=RMSFArr,
+        peak_rm=peak_rm,
+        fwhmRMSF=fwhmRMSF,
+        doTitle=True,
+    )
+    [label.set_visible(False) for label in ax1.get_xticklabels()]
+    ax1.set_xlabel("")
+
+    ax2 = fig.add_subplot(212, sharex=ax1)
+    plot_dirtyFDF_ax(
+        ax=ax2,
+        phiArr=phiArr,
+        FDFArr=FDF,
+        gaussParm=gaussParm,
+        vLine=vLine,
+        doTitle=True,
+        units=units,
+    )
+    return fig
+
+
+# -----------------------------------------------------------------------------#
+# modified for adjoint
+def bwdepol_get_rmsf_planes(
+    freqArr_Hz,
+    widths_Hz,
+    phiArr_radm2,
+    peak_rm,
+    weightArr=None,
+    mskArr=None,
+    lam0Sq_m2=None,
+    double=True,
+    fitRMSF=True,
+    fitRMSFreal=False,
+    nBits=64,
+    verbose=False,
+    log=print,
+):
+    """Calculate the Rotation Measure Spread Function from inputs. This version
+    returns a cube (1, 2 or 3D) of RMSF spectra based on the shape of a
+    boolean mask array, where flagged data are True and unflagged data False.
+    If only whole planes (wavelength channels) are flagged then the RMSF is the
+    same for all pixels and the calculation is done once and replicated to the
+    dimensions of the mask. If some isolated voxels are flagged then the RMSF
+    is calculated by looping through each wavelength plane, which can take some
+    time. By default the routine returns the analytical width of the RMSF main
+    lobe but can also use MPFIT to fit a Gaussian.
+
+    This has been modified from the convientual RMtools_1D version for bwdepol
+
+
+    Parameters
+    ----------
+    freqArr_Hz      ... vector of frequency values
+    phiArr_radm2    ... vector of trial Faraday depth values
+    weightArr       ... vector of weights, default [None] is no weighting
+    maskArr         ... cube of mask values used to shape return cube [None]
+    lam0Sq_m2       ... force a reference lambda^2 value (def=calculate) [None]
+    double          ... pad the Faraday depth to double-size [True]
+    fitRMSF         ... fit the main lobe of the RMSF with a Gaussian [False]
+    fitRMSFreal     ... fit RMSF.real, rather than abs(RMSF) [False]
+    nBits           ... precision of data arrays [64]
+    verbose         ... print feedback during calculation [False]
+    log             ... function to be used to output messages [print]
+
+
+    Returns
+    -------
+    RMSFcube: array
+              a cube (1, 2 or 3D) of RMSF spectra based on the shape of a
+              boolean mask array
+
+    phi2Arr: array
+             array of the Faraday Depth (in rad/m^2)
+
+    fwhmRMSFArr: array
+                 fwhm of the RMSF
+
+    statArr: array
+
+    """
+
+    # Default data types
+    dtFloat = "float" + str(nBits)
+    dtComplex = "complex" + str(2 * nBits)
+
+    # For cleaning the RMSF should extend by 1/2 on each side in phi-space
+    if double:
+        nPhi = phiArr_radm2.shape[0]
+        nExt = np.ceil(nPhi / 2.0)
+        resampIndxArr = np.arange(2.0 * nExt + nPhi) - nExt
+        phi2Arr = extrap(resampIndxArr, np.arange(nPhi, dtype="int"), phiArr_radm2)
+    else:
+        phi2Arr = phiArr_radm2
+
+    # Set the weight array
+    if weightArr is None:
+        weightArr = np.ones(freqArr_Hz.shape, dtype=dtFloat)
+    weightArr = np.where(np.isnan(weightArr), 0.0, weightArr)
+
+    # Set the mask array (default to 1D, no masked channels)
+    if mskArr is None:
+        mskArr = np.zeros_like(freqArr_Hz, dtype="bool")
+        nDims = 1
+    else:
+        mskArr = mskArr.astype("bool")
+        nDims = len(mskArr.shape)
+
+    # Sanity checks on array sizes
+    if not weightArr.shape == freqArr_Hz.shape:
+        log("Err: wavelength^2 and weight arrays must be the same shape.")
+        return None, None, None, None
+    if not nDims <= 3:
+        log("Err: mask dimensions must be <= 3.")
+        return None, None, None, None
+    if not mskArr.shape[0] == freqArr_Hz.shape[0]:
+        log("Err: mask depth does not match lambda^2 vector (%d vs %d).", end=" ")
+        (mskArr.shape[0], freqArr_Hz.shape[-1])
+        log("     Check that the mask is in [z, y, x] order.")
+        return None, None, None, None
+
+    # Reshape the mask array to 3 dimensions
+    if nDims == 1:
+        mskArr = np.reshape(mskArr, (mskArr.shape[0], 1, 1))
+    elif nDims == 2:
+        mskArr = np.reshape(mskArr, (mskArr.shape[0], mskArr.shape[1], 1))
+
+    # Initialise the complex RM Spread Function cube
+    nX = mskArr.shape[-1]
+    nY = mskArr.shape[-2]
+    nPix = nX * nY
+    nPhi = phi2Arr.shape[0]
+    RMSFcube = np.ones((nPhi, nY, nX), dtype=dtComplex)
+
+    # If full planes are flagged then set corresponding weights to zero
+    xySum = np.sum(np.sum(mskArr, axis=1), axis=1)
+    mskPlanes = np.where(xySum == nPix, 0, 1)
+    weightArr *= mskPlanes
+
+    # Check for isolated clumps of flags (# flags in a plane not 0 or nPix)
+    flagTotals = np.unique(xySum).tolist()
+    try:
+        flagTotals.remove(0)
+    except Exception:
+        pass
+    try:
+        flagTotals.remove(nPix)
+    except Exception:
+        pass
+
+    lambdaSqArr_m2 = np.power(C / freqArr_Hz, 2.0)
+    # Calculate the analytical FWHM width of the main lobe
+    fwhmRMSF = (
+        2.0 * m.sqrt(3.0) / (np.nanmax(lambdaSqArr_m2) - np.nanmin(lambdaSqArr_m2))
+    )
+
+    # Create simulated data set with simRM = peakRM
+    RMSF_data = bwdepol_simulation(peak_rm, freqArr_Hz, widths_Hz)
+    # RMSFArr = fdf from bwdepol_simulation
+    RMSFArr, _, _ = do_adjoint_rmsynth_planes(
+        freqArr_Hz,
+        RMSF_data[1],
+        RMSF_data[2],
+        phiArr_radm2,
+        widths_Hz=widths_Hz,
+        weightArr=weightArr,
+        lam0Sq_m2=lam0Sq_m2,
+        verbose=verbose,
+        log=print,
+    )
+
+    # Fit the RMSF main lobe
+    fitStatus = -1
+    if fitRMSF:
+        if verbose:
+            log("Fitting Gaussian to the main lobe.")
+        mp = fit_rmsf(phi2Arr, np.abs(RMSFArr) / np.max(np.abs(RMSFArr)))
+        if mp is None or mp.status < 1:
+            pass
+            log("Err: failed to fit the RMSF.")
+            log("     Defaulting to analytical value.")
+        else:
+            fwhmRMSF = mp.params[2]
+            fitStatus = mp.status
+
+    # Replicate along X and Y axes
+    RMSFcube = np.tile(RMSFArr[:, np.newaxis, np.newaxis], (1, nY, nX))
+    fwhmRMSFArr = np.ones((nY, nX), dtype=dtFloat) * fwhmRMSF
+    statArr = np.ones((nY, nX), dtype="int") * fitStatus
+
+    # Remove redundant dimensions
+    fwhmRMSFArr = np.squeeze(fwhmRMSFArr)
+    statArr = np.squeeze(statArr)
+    RMSFcube = RMSFcube.reshape(-1)
+
+    return RMSFcube, phi2Arr, fwhmRMSFArr, statArr
+
+
+# -----------------------------------------------------------------------------#
+def bwdepol_measure_FDF_parms(
+    FDF,
+    phiArr,
+    fwhmRMSF,
+    adjoint_sens,
+    adjoint_noise,
+    dFDF=None,
+    lamSqArr_m2=None,
+    lam0Sq=None,
+    snrDoBiasCorrect=5.0,
+):
+    """
+    Measure standard parameters from a complex Faraday Dispersion Function.
+    Currently this function assumes that the noise levels in the Stokes Q
+    and U spectra are the same.
+    Returns a dictionary containing measured parameters.
+
+    This has been modified from the convientual RMtools_1D version for bwdepol
+    """
+
+    # Determine the peak channel in the FDF, its amplitude and index
+    absFDF = np.abs(FDF)
+    rm_fdf = (
+        absFDF / adjoint_noise
+    )  # RM spectrum in S:N units (normalized by RM-dependent noise)
+    amp_fdf = (
+        absFDF / adjoint_sens
+    )  # RM spectrum normalized by (RM-dependent) sensitivity
+    indxPeakPIchan = np.nanargmax(rm_fdf[1:-1]) + 1  # Masks out the edge channels
+
+    # new theoretical dFDF correction for adjoint method
+    # This is noise in the adjoint-spectrum.
+    dFDF = adjoint_noise[indxPeakPIchan]
+
+    # This is the error in the amplitude (accounting for re-normalization)
+    dampPeakPI = dFDF / adjoint_sens[indxPeakPIchan]
+
+    # Measure the RMS noise in the spectrum after masking the peak
+    # changed all absFDF to rm_fdf
+    # Since this is normalized by theoretical noise, it's effectively testing
+    # the noise relative to the theoretical noise.
+    dPhi = np.nanmin(np.diff(phiArr))
+    fwhmRMSF_chan = np.ceil(fwhmRMSF / dPhi)
+    iL = int(max(0, indxPeakPIchan - fwhmRMSF_chan * 2))
+    iR = int(min(len(absFDF), indxPeakPIchan + fwhmRMSF_chan * 2))
+    absFDFmsked = rm_fdf.copy()
+    absFDFmsked[iL:iR] = np.nan
+    absFDFmsked = absFDFmsked[np.where(absFDFmsked == absFDFmsked)]
+    if float(len(absFDFmsked)) / len(absFDF) < 0.3:
+        dFDFcorMAD = MAD(rm_fdf)
+    else:
+        dFDFcorMAD = MAD(absFDFmsked)
+
+    # The noise is re-normalized by the predicted noise at the peak RM.
+    dFDFcorMAD = dFDFcorMAD * adjoint_noise[indxPeakPIchan]
+
+    nChansGood = np.sum(np.where(lamSqArr_m2 == lamSqArr_m2, 1.0, 0.0))
+    varLamSqArr_m2 = (
+        np.sum(lamSqArr_m2**2.0) - np.sum(lamSqArr_m2) ** 2.0 / nChansGood
+    ) / (nChansGood - 1)
+
+    # Determine the peak in the FDF, its amplitude and Phi using a
+    # 3-point parabolic interpolation
+    phiPeakPIfit = None
+    dPhiPeakPIfit = None
+    ampPeakPIfit = None
+    snrPIfit = None
+    ampPeakPIfitEff = None
+    indxPeakPIfit = None
+    peakFDFimagFit = None
+    peakFDFrealFit = None
+    polAngleFit_deg = None
+    dPolAngleFit_deg = None
+    polAngle0Fit_deg = None
+    dPolAngle0Fit_deg = None
+
+    # Only do the 3-point fit if peak is 1-channel from either edge
+    if indxPeakPIchan > 0 and indxPeakPIchan < len(FDF) - 1:
+        phiPeakPIfit, ampPeakPIfit = calc_parabola_vertex(
+            phiArr[indxPeakPIchan - 1],
+            amp_fdf[indxPeakPIchan - 1],
+            phiArr[indxPeakPIchan],
+            amp_fdf[indxPeakPIchan],
+            phiArr[indxPeakPIchan + 1],
+            amp_fdf[indxPeakPIchan + 1],
+        )
+
+        snrPIfit = ampPeakPIfit * adjoint_sens[indxPeakPIchan] / dFDF
+
+        # Error on fitted Faraday depth (RM) is same as channel
+        # but using fitted PI
+        dPhiPeakPIfit = fwhmRMSF / (2.0 * snrPIfit)
+
+        # Correct the peak for polarisation bias (POSSUM report 11)
+        ampPeakPIfitEff = ampPeakPIfit
+        if snrPIfit >= snrDoBiasCorrect:
+            ampPeakPIfitEff = np.sqrt(ampPeakPIfit**2.0 - 2.3 * dampPeakPI**2.0)
+
+        # Calculate the polarisation angle from the fitted peak
+        # Uncertainty from Eqn A.12 in Brentjens & De Bruyn 2005
+        indxPeakPIfit = np.interp(
+            phiPeakPIfit, phiArr, np.arange(phiArr.shape[-1], dtype="f4")
+        )
+        peakFDFimagFit = np.interp(phiPeakPIfit, phiArr, FDF.imag)
+        peakFDFrealFit = np.interp(phiPeakPIfit, phiArr, FDF.real)
+        polAngleFit_deg = (
+            0.5 * np.degrees(np.arctan2(peakFDFimagFit, peakFDFrealFit)) % 180
+        )
+        dPolAngleFit_deg = np.degrees(1 / (2.0 * snrPIfit))
+
+        # Calculate the derotated polarisation angle and uncertainty
+        # Uncertainty from Eqn A.20 in Brentjens & De Bruyn 2005
+        polAngle0Fit_deg = (
+            np.degrees(np.radians(polAngleFit_deg) - phiPeakPIfit * lam0Sq)
+        ) % 180
+        dPolAngle0Fit_rad = np.sqrt(
+            nChansGood
+            / (4.0 * (nChansGood - 2.0) * snrPIfit**2.0)
+            * ((nChansGood - 1) / nChansGood + lam0Sq**2.0 / varLamSqArr_m2)
+        )
+        dPolAngle0Fit_deg = np.degrees(dPolAngle0Fit_rad)
+
+    # Store the measurements in a dictionary and return
+    mDict = {
+        "dFDFcorMAD": toscalar(dFDFcorMAD),
+        "phiPeakPIfit_rm2": toscalar(phiPeakPIfit),
+        "dPhiPeakPIfit_rm2": toscalar(dPhiPeakPIfit),
+        "ampPeakPIfit": toscalar(ampPeakPIfit),
+        "ampPeakPIfitEff": toscalar(ampPeakPIfitEff),
+        "dAmpPeakPIfit": toscalar(dampPeakPI),
+        "snrPIfit": toscalar(snrPIfit),
+        "indxPeakPIfit": toscalar(indxPeakPIfit),
+        "peakFDFimagFit": toscalar(peakFDFimagFit),
+        "peakFDFrealFit": toscalar(peakFDFrealFit),
+        "polAngleFit_deg": toscalar(polAngleFit_deg),
+        "dPolAngleFit_deg": toscalar(dPolAngleFit_deg),
+        "polAngle0Fit_deg": toscalar(polAngle0Fit_deg),
+        "dPolAngle0Fit_deg": toscalar(dPolAngle0Fit_deg),
+    }
+
+    return mDict
+
+
+# -----------------------------------------------------------------------------#
+def do_adjoint_rmsynth_planes(
+    freqArr_Hz,
+    dataQ,
+    dataU,
+    phiArr_radm2,
+    widths_Hz=None,
+    weightArr=None,
+    lam0Sq_m2=None,
+    nBits=64,
+    verbose=False,
+    log=print,
+):
+    """Perform RM-synthesis on Stokes Q and U cubes (1,2 or 3D). This version
+    of the routine loops through spectral planes and is faster than the pixel-
+    by-pixel code. This version also correctly deals with isolated clumps of
+    NaN-flagged voxels within the data-cube (unlikely in interferometric cubes,
+    but possible in single-dish cubes). Input data must be in standard python
+    [z,y,x] order, where z is the frequency axis in ascending order.
+
+    This has been modified from the convientual RMtools_1D version for bwdepol
+
+    Parameters
+    ----------
+    dataQ           ... 1, 2 or 3D Stokes Q data array
+    dataU           ... 1, 2 or 3D Stokes U data array
+    lambdaSqArr_m2  ... vector of wavelength^2 values (assending freq order)
+    phiArr_radm2    ... vector of trial Faraday depth values
+    weightArr       ... vector of weights, default [None] is Uniform (all 1s)
+    nBits           ... precision of data arrays [32]
+    verbose         ... print feedback during calculation [False]
+    log             ... function to be used to output messages [print]
+
+    Returns
+    -------
+    FDFcube: array
+             Faraday Dispersion Function (FDF)
+
+    lam0Sq_m2: array
+               lam0Sq_m2 is the weighted mean of lambda^2 distribution
+               (B&dB Eqn. 32)
+
+    adjoint_vars: list
+                  information to generate theoretical noise, sensitivity
+                  adjoint_vars = [widths_Hz, freqArr_Hz, phiArr_radm2, K,
+                                  weightArr]
+
+    """
+
+    # Default data types
+    dtFloat = "float" + str(nBits)
+    dtComplex = "complex" + str(2 * nBits)
+
+    lambdaSqArr_m2 = np.power(C / freqArr_Hz, 2.0)
+    # Set the weight array
+    if weightArr is None:
+        weightArr = np.ones(lambdaSqArr_m2.shape, dtype=dtFloat)
+    weightArr = np.where(np.isnan(weightArr), 0.0, weightArr)
+
+    # Sanity check on array sizes
+    if not weightArr.shape == lambdaSqArr_m2.shape:
+        log("Err: Lambda^2 and weight arrays must be the same shape.")
+        return None, None
+    if not dataQ.shape == dataU.shape:
+        log("Err: Stokes Q and U data arrays must be the same shape.")
+        return None, None
+    nDims = len(dataQ.shape)
+    if not nDims <= 3:
+        log("Err: data dimensions must be <= 3.")
+        return None, None
+    if not dataQ.shape[0] == lambdaSqArr_m2.shape[0]:
+        log(
+            "Err: Data depth does not match lambda^2 vector ({} vs {}).".format(
+                dataQ.shape[0], lambdaSqArr_m2.shape[0]
+            ),
+            end=" ",
+        )
+        log("     Check that data is in [z, y, x] order.")
+        return None, None
+
+    # Reshape the data arrays to 3 dimensions
+    if nDims == 1:
+        dataQ = np.reshape(dataQ, (dataQ.shape[0], 1, 1))
+        dataU = np.reshape(dataU, (dataU.shape[0], 1, 1))
+    elif nDims == 2:
+        dataQ = np.reshape(dataQ, (dataQ.shape[0], dataQ.shape[1], 1))
+        dataU = np.reshape(dataU, (dataU.shape[0], dataU.shape[1], 1))
+
+    # Create a complex polarised cube, B&dB Eqns. (8) and (14)
+    # Array has dimensions [nFreq, nY, nX]
+    pCube = (dataQ + 1j * dataU) * weightArr[:, np.newaxis, np.newaxis]
+
+    # Check for NaNs (flagged data) in the cube & set to zero
+    mskCube = np.isnan(pCube)
+    pCube = np.nan_to_num(pCube)
+
+    # If full planes are flagged then set corresponding weights to zero
+    mskPlanes = np.sum(np.sum(~mskCube, axis=1), axis=1)
+    mskPlanes = np.where(mskPlanes == 0, 0, 1)
+    weightArr *= mskPlanes
+
+    # Initialise the complex Faraday Dispersion Function cube
+    nX = dataQ.shape[-1]
+    nY = dataQ.shape[-2]
+    nPhi = phiArr_radm2.shape[0]
+    FDFcube = np.zeros((nPhi, nY, nX), dtype=dtComplex)
+
+    # lam0Sq_m2 is the weighted mean of lambda^2 distribution (B&dB Eqn. 32)
+    # Calculate a global lam0Sq_m2 value, ignoring isolated flagged voxels
+    K = 1.0 / np.sum(weightArr)
+    if lam0Sq_m2 is None:
+        lam0Sq_m2 = K * np.sum(weightArr * lambdaSqArr_m2)
+
+    # The K value used to scale each FDF spectrum must take into account
+    # flagged voxels data in the datacube and can be position dependent
+    weightCube = np.invert(mskCube) * weightArr[:, np.newaxis, np.newaxis]
+    with np.errstate(divide="ignore", invalid="ignore"):
+        KArr = np.true_divide(1.0, np.sum(weightCube, axis=0))
+        KArr[KArr == np.inf] = 0
+        KArr = np.nan_to_num(KArr)
+
+    # Do the RM-synthesis on each plane
+    if verbose:
+        log("Running RM-synthesis by channel.")
+        progress(40, 0)
+
+    # calculate channel widths if necessary
+    if widths_Hz == None:
+        widths_Hz = estimate_channel_bandwidth(freqArr_Hz)
+    for i in range(nPhi):
+        if verbose:
+            progress(40, ((i + 1) * 100.0 / nPhi))
+        cor = np.exp(2j * phiArr_radm2[i] * lam0Sq_m2)
+        r_i = rotation_operator(widths_Hz, freqArr_Hz, phiArr_radm2[i])[
+            :, np.newaxis, np.newaxis
+        ]
+        arg0 = pCube * cor * np.conj(r_i)
+        arg = arg0
+        FDFcube[i, :, :] = KArr * np.sum(arg, axis=0)
+
+    # information to generate theoretical noise, sensitivity
+    adjoint_vars = [widths_Hz, freqArr_Hz, phiArr_radm2, K, weightArr]
+
+    # Remove redundant dimensions in the FDF array
+    FDFcube = np.squeeze(FDFcube)
+    return FDFcube, lam0Sq_m2, adjoint_vars
+
+
+# -----------------------------------------------------------------------------#
+def run_adjoint_rmsynth(
+    data,
+    polyOrd=3,
+    phiMax_radm2=None,
+    dPhi_radm2=None,
+    nSamples=10.0,
+    weightType="variance",
+    fitRMSF=True,
+    noStokesI=False,
+    phiNoise_radm2=1e6,
+    nBits=64,
+    showPlots=False,
+    debug=False,
+    verbose=False,
+    log=print,
+    units="Jy/beam",
+):
+    """Run bwdepol RM synthesis on 1D data.
+
+    Args:
+        data (list): Contains frequency and polarization data as either:
+            [freq_Hz, I, Q, U, dI, dQ, dU]
+                freq_Hz (array_like): Frequency of each channel in Hz.
+                I (array_like): Stokes I intensity in each channel.
+                Q (array_like): Stokes Q intensity in each channel.
+                U (array_like): Stokes U intensity in each channel.
+                dI (array_like): Error in Stokes I intensity in each channel.
+                dQ (array_like): Error in Stokes Q intensity in each channel.
+                dU (array_like): Error in Stokes U intensity in each channel.
+            or
+            [freq_Hz, q, u,  dq, du]
+                freq_Hz (array_like): Frequency of each channel in Hz.
+                q (array_like): Fractional Stokes Q intensity (Q/I) in each channel.
+                u (array_like): Fractional Stokes U intensity (U/I) in each channel.
+                dq (array_like): Error in fractional Stokes Q intensity in each channel.
+                du (array_like): Error in fractional Stokes U intensity in each channel.
+
+    Kwargs:
+        polyOrd (int): Order of polynomial to fit to Stokes I spectrum.
+        phiMax_radm2 (float): Maximum absolute Faraday depth (rad/m^2).
+        dPhi_radm2 (float): Faraday depth channel size (rad/m^2).
+        nSamples (float): Number of samples across the RMSF.
+        weightType (str): Can be "variance" or "uniform"
+            "variance" -- Weight by uncertainty in Q and U.
+            "uniform" -- Weight uniformly (i.e. with 1s)
+        fitRMSF (bool): Fit a Gaussian to the RMSF?
+        noStokesI (bool: Is Stokes I data provided?
+        phiNoise_radm2 (float): ????
+        nBits (int): Precision of floating point numbers.
+        showPlots (bool): Show plots?
+        debug (bool): Turn on debugging messages & plots?
+        verbose (bool): Verbosity.
+        log (function): Which logging function to use.
+        units (str): Units of data.
+
+    Returns:
+        mDict (dict): Summary of RM synthesis results.
+        aDict (dict): Data output by RM synthesis.
+
+    """
+
+    # Default data types
+    dtFloat = "float" + str(nBits)
+    #    dtComplex = "complex" + str(2*nBits)
+
+    # freq_Hz, I, Q, U, dI, dQ, dU
+    if data.shape[0] == 7:
+        if verbose:
+            log("> Seven columns found, trying [freq_Hz, I, Q, U, dI, dQ, dU]", end=" ")
+        (freqArr_Hz, IArr, QArr, UArr, dIArr, dQArr, dUArr) = data
+        widths_Hz = None
+    elif data.shape[0] == 8:
+        if verbose:
+            log(
+                "> Eight columns found, trying [freq_Hz, widths_Hz, I, Q, U, dI, dQ, dU]",
+                end=" ",
+            )
+        (freqArr_Hz, widths_Hz, IArr, QArr, UArr, dIArr, dQArr, dUArr) = data
+    elif data.shape[0] == 6:
+        if verbose:
+            log(
+                "> Six columns found, trying [freq_Hz, widths_Hz, Q, U, dQ, dU]",
+                end=" ",
+            )
+        (freqArr_Hz, width_Hz, QArr, UArr, dQArr, dUArr) = data
+    elif data.shape[0] == 5:
+        if verbose:
+            log("> Five columns found, trying [freq_Hz, Q, U, dQ, dU]", end=" ")
+        (freqArr_Hz, QArr, UArr, dQArr, dUArr) = data
+        widths_Hz = None
+        noStokesI = True
+    else:
+        log("Failed to read in data, aborting.")
+        if debug:
+            log(traceback.format_exc())
+        sys.exit()
+    if verbose:
+        log("Successfully read in the Stokes spectra.")
+
+    # If no Stokes I present, create a dummy spectrum = unity
+    if noStokesI:
+        if verbose:
+            log("Warn: no Stokes I data in use.")
+        IArr = np.ones_like(QArr)
+        dIArr = np.zeros_like(QArr)
+
+    # Convert to GHz for convenience
+    freqArr_GHz = freqArr_Hz / 1e9
+    dQUArr = (dQArr + dUArr) / 2.0
+
+    # Fit the Stokes I spectrum and create the fractional spectra
+    IModArr, qArr, uArr, dqArr, duArr, fitDict = create_frac_spectra(
+        freqArr=freqArr_GHz,
+        IArr=IArr,
+        QArr=QArr,
+        UArr=UArr,
+        dIArr=dIArr,
+        dQArr=dQArr,
+        dUArr=dUArr,
+        polyOrd=polyOrd,
+        verbose=True,
+        debug=debug,
+    )
+
+    # Plot the data and the Stokes I model fit
+    if showPlots:
+        if verbose:
+            log("Plotting the input data and spectral index fit.")
+        freqHirArr_Hz = np.linspace(freqArr_Hz[0], freqArr_Hz[-1], 10000)
+        IModHirArr = poly5(fitDict["p"])(freqHirArr_Hz / 1e9)
+        specFig = plt.figure(figsize=(12.0, 8))
+        plot_Ipqu_spectra_fig(
+            freqArr_Hz=freqArr_Hz,
+            IArr=IArr,
+            qArr=qArr,
+            uArr=uArr,
+            dIArr=dIArr,
+            dqArr=dqArr,
+            duArr=duArr,
+            freqHirArr_Hz=freqHirArr_Hz,
+            IModArr=IModHirArr,
+            fig=specFig,
+            units=units,
+        )
+
+        # DEBUG (plot the Q, U and average RMS spectrum)
+        if debug:
+            rmsFig = plt.figure(figsize=(12.0, 8))
+            ax = rmsFig.add_subplot(111)
+            ax.plot(
+                freqArr_Hz / 1e9,
+                dQUArr,
+                marker="o",
+                color="k",
+                lw=0.5,
+                label="rms <QU>",
+            )
+            ax.plot(
+                freqArr_Hz / 1e9, dQArr, marker="o", color="b", lw=0.5, label="rms Q"
+            )
+            ax.plot(
+                freqArr_Hz / 1e9, dUArr, marker="o", color="r", lw=0.5, label="rms U"
+            )
+            xRange = (np.nanmax(freqArr_Hz) - np.nanmin(freqArr_Hz)) / 1e9
+            ax.set_xlim(
+                np.min(freqArr_Hz) / 1e9 - xRange * 0.05,
+                np.max(freqArr_Hz) / 1e9 + xRange * 0.05,
+            )
+            ax.set_xlabel(r"$\nu$ (GHz)")
+            ax.set_ylabel("RMS " + units)
+            ax.set_title("RMS noise in Stokes Q, U and <Q,U> spectra")
+
+    # Calculate some wavelength parameters
+    lambdaSqArr_m2 = np.power(C / freqArr_Hz, 2.0)
+    # dFreq_Hz = np.nanmin(np.abs(np.diff(freqArr_Hz)))
+    lambdaSqRange_m2 = np.nanmax(lambdaSqArr_m2) - np.nanmin(lambdaSqArr_m2)
+    # dLambdaSqMin_m2 = np.nanmin(np.abs(np.diff(lambdaSqArr_m2)))
+    dLambdaSqMax_m2 = np.nanmax(np.abs(np.diff(lambdaSqArr_m2)))
+
+    # Set the Faraday depth range
+    fwhmRMSF_radm2 = 2.0 * m.sqrt(3.0) / lambdaSqRange_m2
+    if dPhi_radm2 is None:
+        dPhi_radm2 = fwhmRMSF_radm2 / nSamples
+    if phiMax_radm2 is None:
+        phiMax_radm2 = m.sqrt(3.0) / dLambdaSqMax_m2
+        phiMax_radm2 = max(phiMax_radm2, 600.0)  # Force the minimum phiMax
+
+    # Faraday depth sampling. Zero always centred on middle channel
+    nChanRM = int(round(abs((phiMax_radm2 - 0.0) / dPhi_radm2)) * 2.0 + 1.0)
+    startPhi_radm2 = -(nChanRM - 1.0) * dPhi_radm2 / 2.0
+    stopPhi_radm2 = +(nChanRM - 1.0) * dPhi_radm2 / 2.0
+    phiArr_radm2 = np.linspace(startPhi_radm2, stopPhi_radm2, nChanRM)
+    phiArr_radm2 = phiArr_radm2.astype(dtFloat)
+    if verbose:
+        log(
+            "PhiArr = %.2f to %.2f by %.2f (%d chans)."
+            % (phiArr_radm2[0], phiArr_radm2[-1], float(dPhi_radm2), nChanRM)
+        )
+
+    # Calculate the weighting as 1/sigma^2 or all 1s (uniform)
+    if weightType == "variance":
+        weightArr = 1.0 / np.power(dQUArr, 2.0)
+    else:
+        weightType = "uniform"
+        weightArr = np.ones(freqArr_Hz.shape, dtype=dtFloat)
+    if verbose:
+        log("Weight type is '%s'." % weightType)
+
+    startTime = time.time()
+
+    # Perform adjoint RM-synthesis on the spectrum
+    dirtyFDF, lam0Sq_m2, adjoint_vars = do_adjoint_rmsynth_planes(
+        freqArr_Hz=freqArr_Hz,
+        widths_Hz=widths_Hz,
+        dataQ=qArr,
+        dataU=uArr,
+        phiArr_radm2=phiArr_radm2,
+        weightArr=weightArr,
+        nBits=nBits,
+        verbose=verbose,
+        log=log,
+    )
+
+    # generate adjoint_noise and adjoint__sens
+    adjoint_info = adjoint_theory(adjoint_vars, dQUArr, show_progress=False)
+    phiArr_radm2, adjoint_sens, adjoint_noise = adjoint_info
+
+    # calculate peak RM
+    absFDF = np.abs(dirtyFDF)
+    rm_fdf = absFDF / adjoint_noise  # used for finding peak in RM
+    indxPeakPIchan = np.nanargmax(rm_fdf[1:-1]) + 1
+    peak_rm = phiArr_radm2[indxPeakPIchan]
+
+    # Calculate the Rotation Measure Spread Function
+    RMSFArr, phi2Arr_radm2, fwhmRMSFArr, fitStatArr = bwdepol_get_rmsf_planes(
+        freqArr_Hz=freqArr_Hz,
+        widths_Hz=widths_Hz,
+        phiArr_radm2=phiArr_radm2,
+        weightArr=weightArr,
+        mskArr=~np.isfinite(qArr),
+        lam0Sq_m2=lam0Sq_m2,
+        double=True,
+        fitRMSF=fitRMSF,
+        fitRMSFreal=False,
+        nBits=nBits,
+        verbose=verbose,
+        log=log,
+        peak_rm=peak_rm,
+    )
+    fwhmRMSF = float(fwhmRMSFArr)
+    endTime = time.time()
+    cputime = endTime - startTime
+    if verbose:
+        log("> RM-synthesis completed in %.2f seconds." % cputime)
+
+    # Determine the Stokes I value at lam0Sq_m2 from the Stokes I model
+    # Multiply the dirty FDF by Ifreq0 to recover the PI
+    freq0_Hz = C / m.sqrt(lam0Sq_m2)
+    Ifreq0 = poly5(fitDict["p"])(freq0_Hz / 1e9)
+    dirtyFDF *= Ifreq0  # FDF is in fracpol units initially, convert back to flux
+
+    # Calculate the theoretical noise in the FDF !!
+    # Old formula only works for wariance weights!
+    weightArr = np.where(np.isnan(weightArr), 0.0, weightArr)
+    dFDFth = np.sqrt(
+        np.sum(weightArr**2 * np.nan_to_num(dQUArr) ** 2) / (np.sum(weightArr)) ** 2
+    )
+
+    # Measure the parameters of the dirty FDF
+    # Use the theoretical noise to calculate uncertainties
+
+    mDict = bwdepol_measure_FDF_parms(
+        FDF=dirtyFDF,
+        phiArr=phiArr_radm2,
+        fwhmRMSF=fwhmRMSF,
+        adjoint_sens=adjoint_sens,
+        adjoint_noise=adjoint_noise,
+        dFDF=dFDFth,
+        lamSqArr_m2=lambdaSqArr_m2,
+        lam0Sq=lam0Sq_m2,
+    )
+
+    mDict["Ifreq0"] = toscalar(Ifreq0)
+    mDict["polyCoeffs"] = ",".join([str(x) for x in fitDict["p"]])
+    mDict["IfitStat"] = fitDict["fitStatus"]
+    mDict["IfitChiSqRed"] = fitDict["chiSqRed"]
+    mDict["lam0Sq_m2"] = toscalar(lam0Sq_m2)
+    mDict["freq0_Hz"] = toscalar(freq0_Hz)
+    mDict["fwhmRMSF"] = toscalar(fwhmRMSF)
+    mDict["dQU"] = toscalar(nanmedian(dQUArr))
+    # mDict["dFDFth"] = toscalar(dFDFth)
+    mDict["units"] = units
+
+    if fitDict["fitStatus"] >= 128:
+        log("WARNING: Stokes I model contains negative values!")
+    elif fitDict["fitStatus"] >= 64:
+        log("Caution: Stokes I model has low signal-to-noise.")
+
+    # Add information on nature of channels:
+    good_channels = np.where(np.logical_and(weightArr != 0, np.isfinite(qArr)))[0]
+    mDict["min_freq"] = float(np.min(freqArr_Hz[good_channels]))
+    mDict["max_freq"] = float(np.max(freqArr_Hz[good_channels]))
+    mDict["N_channels"] = good_channels.size
+    if widths_Hz != None:
+        mDict["median_channel_width"] = float(np.median(widths_Hz))
+    else:
+        mDict["median_channel_width"] = float(np.median(np.diff(freqArr_Hz)))
+
+    # Measure the complexity of the q and u spectra
+    mDict["fracPol"] = mDict["ampPeakPIfit"] / (Ifreq0)
+    mD, pD = measure_qu_complexity(
+        freqArr_Hz=freqArr_Hz,
+        qArr=qArr,
+        uArr=uArr,
+        dqArr=dqArr,
+        duArr=duArr,
+        fracPol=mDict["fracPol"],
+        psi0_deg=mDict["polAngle0Fit_deg"],
+        RM_radm2=mDict["phiPeakPIfit_rm2"],
+    )
+    mDict.update(mD)
+
+    # Debugging plots for spectral complexity measure
+    if debug:
+        tmpFig = plot_complexity_fig(
+            xArr=pD["xArrQ"],
+            qArr=pD["yArrQ"],
+            dqArr=pD["dyArrQ"],
+            sigmaAddqArr=pD["sigmaAddArrQ"],
+            chiSqRedqArr=pD["chiSqRedArrQ"],
+            probqArr=pD["probArrQ"],
+            uArr=pD["yArrU"],
+            duArr=pD["dyArrU"],
+            sigmaAdduArr=pD["sigmaAddArrU"],
+            chiSqReduArr=pD["chiSqRedArrU"],
+            probuArr=pD["probArrU"],
+            mDict=mDict,
+        )
+        tmpFig.show()
+
+    # add array dictionary
+    aDict = dict()
+    aDict["phiArr_radm2"] = phiArr_radm2
+    aDict["phi2Arr_radm2"] = phi2Arr_radm2
+    aDict["RMSFArr"] = RMSFArr
+    aDict["freqArr_Hz"] = freqArr_Hz
+    aDict["weightArr"] = weightArr
+    aDict["dirtyFDF"] = dirtyFDF / adjoint_sens
+
+    if verbose:
+        # Print the results to the screen
+        log()
+        log("-" * 80)
+        log("RESULTS:\n")
+        log("FWHM RMSF = %.4g rad/m^2" % (mDict["fwhmRMSF"]))
+
+        log(
+            "Pol Angle = %.4g (+/-%.4g) deg"
+            % (mDict["polAngleFit_deg"], mDict["dPolAngleFit_deg"])
+        )
+        log(
+            "Pol Angle 0 = %.4g (+/-%.4g) deg"
+            % (mDict["polAngle0Fit_deg"], mDict["dPolAngle0Fit_deg"])
+        )
+        log(
+            "Peak FD = %.4g (+/-%.4g) rad/m^2"
+            % (mDict["phiPeakPIfit_rm2"], mDict["dPhiPeakPIfit_rm2"])
+        )
+        log("freq0_GHz = %.4g " % (mDict["freq0_Hz"] / 1e9))
+        log("I freq0 = %.4g %s" % (mDict["Ifreq0"], units))
+        log(
+            "Peak PI = %.4g (+/-%.4g) %s"
+            % (mDict["ampPeakPIfit"], mDict["dAmpPeakPIfit"], units)
+        )
+        log("QU Noise = %.4g %s" % (mDict["dQU"], units))
+        log("FDF Noise (theory)   = %.4g %s" % (mDict["dFDFth"], units))
+        log("FDF Noise (Corrected MAD) = %.4g %s" % (mDict["dFDFcorMAD"], units))
+        log("FDF SNR = %.4g " % (mDict["snrPIfit"]))
+        log(
+            "sigma_add(q) = %.4g (+%.4g, -%.4g)"
+            % (mDict["sigmaAddQ"], mDict["dSigmaAddPlusQ"], mDict["dSigmaAddMinusQ"])
+        )
+        log(
+            "sigma_add(u) = %.4g (+%.4g, -%.4g)"
+            % (mDict["sigmaAddU"], mDict["dSigmaAddPlusU"], mDict["dSigmaAddMinusU"])
+        )
+        log()
+        log("-" * 80)
+
+    # Plot the RM Spread Function and dirty FDF
+    if showPlots:
+        plot_adjoint_info(adjoint_info, units=units)
+        fdfFig = plt.figure(figsize=(12.0, 8))
+        bwdepol_plot_rmsf_fdf_fig(
+            phiArr=phiArr_radm2,
+            FDF=(dirtyFDF / adjoint_sens),
+            phi2Arr=phiArr_radm2,
+            RMSFArr=RMSFArr,
+            peak_rm=peak_rm,
+            fwhmRMSF=fwhmRMSF,
+            vLine=mDict["phiPeakPIfit_rm2"],
+            fig=fdfFig,
+            units=units,
+        )
+
+    if showPlots or debug:
+        plt.show()
+
+    return mDict, aDict
+
+
+# -----------------------------------------------------------------------------#
+def main():
+    """
+    Start the function to perform bwdepol RM-synthesis if called from the command line.
+    """
+
+    # Help string to be shown using the -h option
+    descStr = """
+    Run bandwidth-depolarization-corrected RM-synthesis (based on Fine et al 2022)
+    on Stokes I, Q and U spectra (1D) stored in an ASCII file.
+
+    Behaves similarly to rmsynth1d except that the input file can optionally
+    contain a column with the channel widths in Hz. If this column is not
+    given, the channel widths will be assumed to be uniform and calculated
+    based on the difference between the frequencies of the first two channels.
+
+    The ASCII file requires one of the following column configurations,
+    depending on whether Stokes I and channel width information are available,
+    in a space separated format:
+    [freq_Hz, I, Q, U, I_err, Q_err, U_err]
+    [freq_Hz, widths_Hz, I, Q, U, I_err, Q_err, U_err]
+    [freq_Hz, Q, U, Q_err, U_err]
+    [freq_Hz, widths_Hz, Q, U, Q_err, U_err]
+
+
+    To get outputs, one or more of the following flags must be set: -S, -p, -v.
+    """
+
+    epilog_text = """
+    Outputs with -S flag:
+    _FDFdirty.dat: Dirty FDF/RM Spectrum [Phi, Q, U]
+    _RMSF.dat: Computed RMSF [Phi, Q, U]
+    _RMsynth.dat: list of derived parameters for RM spectrum
+                (approximately equivalent to -v flag output)
+    _RMsynth.json: dictionary of derived parameters for RM spectrum
+    _weight.dat: Calculated channel weights [freq_Hz, weight]
+    """
+
+    # Parse the command line options
+    parser = argparse.ArgumentParser(
+        description=descStr,
+        epilog=epilog_text,
+        formatter_class=argparse.RawTextHelpFormatter,
+    )
+    parser.add_argument(
+        "dataFile",
+        metavar="dataFile.dat",
+        nargs=1,
+        help="ASCII file containing Stokes spectra & errors.",
+    )
+    parser.add_argument(
+        "-t",
+        dest="fitRMSF",
+        action="store_false",
+        help="fit a Gaussian to the RMSF [True; set flag to disable]",
+    )
+    parser.add_argument(
+        "-l",
+        dest="phiMax_radm2",
+        type=float,
+        default=None,
+        help="absolute max Faraday depth sampled [Auto].",
+    )
+    parser.add_argument(
+        "-d",
+        dest="dPhi_radm2",
+        type=float,
+        default=None,
+        help="width of Faraday depth channel [Auto].\n(overrides -s NSAMPLES flag)",
+    )
+    parser.add_argument(
+        "-s",
+        dest="nSamples",
+        type=float,
+        default=10,
+        help="number of samples across the RMSF lobe [10].",
+    )
+    parser.add_argument(
+        "-w",
+        dest="weightType",
+        default="variance",
+        help="weighting [inverse variance] or 'uniform' (all 1s).",
+    )
+    parser.add_argument(
+        "-o",
+        dest="polyOrd",
+        type=int,
+        default=2,
+        help="polynomial order to fit to I spectrum [2].",
+    )
+    parser.add_argument(
+        "-i",
+        dest="noStokesI",
+        action="store_true",
+        help="ignore the Stokes I spectrum [False].",
+    )
+    parser.add_argument(
+        "-p", dest="showPlots", action="store_true", help="show the plots [False]."
+    )
+    parser.add_argument(
+        "-v", dest="verbose", action="store_true", help="verbose output [False]."
+    )
+    parser.add_argument(
+        "-S", dest="saveOutput", action="store_true", help="save the arrays [False]."
+    )
+    parser.add_argument(
+        "-D",
+        dest="debug",
+        action="store_true",
+        help="turn on debugging messages & plots [False].",
+    )
+    parser.add_argument(
+        "-U",
+        dest="units",
+        type=str,
+        default="Jy/beam",
+        help="Intensity units of the data. [Jy/beam]",
+    )
+    args = parser.parse_args()
+
+    # Sanity checks
+    if not os.path.exists(args.dataFile[0]):
+        print("File does not exist: '%s'." % args.dataFile[0])
+        sys.exit()
+    prefixOut, ext = os.path.splitext(args.dataFile[0])
+    dataDir, dummy = os.path.split(args.dataFile[0])
+    # Set the floating point precision
+    nBits = 64
+
+    # Read in the data. Don't parse until inside the first function.
+    data = np.loadtxt(args.dataFile[0], unpack=True, dtype="float" + str(nBits))
+
+    # Run (modified) RM-synthesis on the spectra
+    mDict, aDict = run_adjoint_rmsynth(
+        data=data,
+        polyOrd=args.polyOrd,
+        phiMax_radm2=args.phiMax_radm2,
+        dPhi_radm2=args.dPhi_radm2,
+        nSamples=args.nSamples,
+        weightType=args.weightType,
+        fitRMSF=args.fitRMSF,
+        noStokesI=args.noStokesI,
+        nBits=nBits,
+        showPlots=args.showPlots,
+        debug=args.debug,
+        verbose=args.verbose,
+        units=args.units,
+    )
+
+    if args.saveOutput:
+        saveOutput(mDict, aDict, prefixOut, args.verbose)
+
+
+# -----------------------------------------------------------------------------#
+if __name__ == "__main__":
+    main()